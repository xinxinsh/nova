# vim: tabstop=4 shiftwidth=4 softtabstop=4

# Copyright 2010 United States Government as represented by the
# Administrator of the National Aeronautics and Space Administration.
# All Rights Reserved.
#
#    Licensed under the Apache License, Version 2.0 (the "License"); you may
#    not use this file except in compliance with the License. You may obtain
#    a copy of the License at
#
#         http://www.apache.org/licenses/LICENSE-2.0
#
#    Unless required by applicable law or agreed to in writing, software
#    distributed under the License is distributed on an "AS IS" BASIS, WITHOUT
#    WARRANTIES OR CONDITIONS OF ANY KIND, either express or implied. See the
#    License for the specific language governing permissions and limitations
#    under the License.

"""Metadata request handler."""

import logging

import webob.dec
import webob.exc

from nova import flags
from nova.api.ec2 import cloud


FLAGS = flags.FLAGS


class MetadataRequestHandler(object):
    """Serve metadata from the EC2 API."""

    def print_data(self, data):
        if isinstance(data, dict):
            output = ''
            for key in data:
                if key == '_name':
                    continue
                output += key
                if isinstance(data[key], dict):
                    if '_name' in data[key]:
                        output += '=' + str(data[key]['_name'])
                    else:
                        output += '/'
                output += '\n'
            # Cut off last \n
            return output[:-1]
        elif isinstance(data, list):
            return '\n'.join(data)
        else:
            return str(data)

    def lookup(self, path, data):
        items = path.split('/')
        for item in items:
            if item:
                if not isinstance(data, dict):
                    return data
                if not item in data:
                    return None
                data = data[item]
        return data

    @webob.dec.wsgify
    def __call__(self, req):
        cc = cloud.CloudController()
        remote_address = req.remote_addr
        if FLAGS.use_forwarded_for:
            remote_address = req.headers.get('X-Forwarded-For', remote_address)
        meta_data = cc.get_metadata(remote_address)
        if meta_data is None:
<<<<<<< HEAD
            logging.error('Failed to get metadata for ip: %s' %
                          remote_address)
=======
            logging.error(_('Failed to get metadata for ip: %s') %
                          req.remote_addr)
>>>>>>> eb64fe72
            raise webob.exc.HTTPNotFound()
        data = self.lookup(req.path_info, meta_data)
        if data is None:
            raise webob.exc.HTTPNotFound()
        return self.print_data(data)<|MERGE_RESOLUTION|>--- conflicted
+++ resolved
@@ -72,13 +72,8 @@
             remote_address = req.headers.get('X-Forwarded-For', remote_address)
         meta_data = cc.get_metadata(remote_address)
         if meta_data is None:
-<<<<<<< HEAD
-            logging.error('Failed to get metadata for ip: %s' %
+            logging.error(_('Failed to get metadata for ip: %s') %
                           remote_address)
-=======
-            logging.error(_('Failed to get metadata for ip: %s') %
-                          req.remote_addr)
->>>>>>> eb64fe72
             raise webob.exc.HTTPNotFound()
         data = self.lookup(req.path_info, meta_data)
         if data is None:
