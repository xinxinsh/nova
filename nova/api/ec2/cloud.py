--- conflicted
+++ resolved
@@ -27,11 +27,6 @@
 import logging
 import re
 import os
-<<<<<<< HEAD
-import re
-import time
-=======
->>>>>>> 0761ecb4
 
 from nova import context
 import IPy
