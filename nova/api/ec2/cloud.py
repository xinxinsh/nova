# vim: tabstop=4 shiftwidth=4 softtabstop=4

# Copyright 2010 United States Government as represented by the
# Administrator of the National Aeronautics and Space Administration.
# All Rights Reserved.
#
#    Licensed under the Apache License, Version 2.0 (the "License"); you may
#    not use this file except in compliance with the License. You may obtain
#    a copy of the License at
#
#         http://www.apache.org/licenses/LICENSE-2.0
#
#    Unless required by applicable law or agreed to in writing, software
#    distributed under the License is distributed on an "AS IS" BASIS, WITHOUT
#    WARRANTIES OR CONDITIONS OF ANY KIND, either express or implied. See the
#    License for the specific language governing permissions and limitations
#    under the License.

"""
Cloud Controller: Implementation of EC2 REST API calls, which are
dispatched to other nodes via AMQP RPC. State is via distributed
datastore.
"""

import base64
import datetime
import logging
import re
import os
import re
import time

from nova import context
import IPy

from nova import crypto
from nova import db
from nova import exception
from nova import flags
from nova import quota
from nova import rpc
from nova import utils
from nova.compute import api as compute_api
from nova.compute import instance_types


FLAGS = flags.FLAGS
flags.DECLARE('storage_availability_zone', 'nova.volume.manager')

InvalidInputException = exception.InvalidInputException


def _gen_key(context, user_id, key_name):
    """Generate a key

    This is a module level method because it is slow and we need to defer
    it into a process pool."""
    # NOTE(vish): generating key pair is slow so check for legal
    #             creation before creating key_pair
    try:
        db.key_pair_get(context, user_id, key_name)
        raise exception.Duplicate("The key_pair %s already exists"
                                  % key_name)
    except exception.NotFound:
        pass
    private_key, public_key, fingerprint = crypto.generate_key_pair()
    key = {}
    key['user_id'] = user_id
    key['name'] = key_name
    key['public_key'] = public_key
    key['fingerprint'] = fingerprint
    db.key_pair_create(context, key)
    return {'private_key': private_key, 'fingerprint': fingerprint}


def ec2_id_to_internal_id(ec2_id):
    """Convert an ec2 ID (i-[base 36 number]) to an internal id (int)"""
    return int(ec2_id[2:], 36)


def internal_id_to_ec2_id(internal_id):
    """Convert an internal ID (int) to an ec2 ID (i-[base 36 number])"""
    digits = []
    while internal_id != 0:
        internal_id, remainder = divmod(internal_id, 36)
        digits.append('0123456789abcdefghijklmnopqrstuvwxyz'[remainder])
    return "i-%s" % ''.join(reversed(digits))


class CloudController(object):
    """ CloudController provides the critical dispatch between
 inbound API calls through the endpoint and messages
 sent to the other nodes.
"""
    def __init__(self):
        self.network_manager = utils.import_object(FLAGS.network_manager)
        self.image_service = utils.import_object(FLAGS.image_service)
        self.compute_api = compute_api.ComputeAPI(self.network_manager,
                                                  self.image_service)
        self.setup()

    def __str__(self):
        return 'CloudController'

    def setup(self):
        """ Ensure the keychains and folders exist. """
        # FIXME(ja): this should be moved to a nova-manage command,
        # if not setup throw exceptions instead of running
        # Create keys folder, if it doesn't exist
        if not os.path.exists(FLAGS.keys_path):
            os.makedirs(FLAGS.keys_path)
        # Gen root CA, if we don't have one
        root_ca_path = os.path.join(FLAGS.ca_path, FLAGS.ca_file)
        if not os.path.exists(root_ca_path):
            start = os.getcwd()
            os.chdir(FLAGS.ca_path)
            # TODO(vish): Do this with M2Crypto instead
            utils.runthis("Generating root CA: %s", "sh genrootca.sh")
            os.chdir(start)

    def _get_mpi_data(self, context, project_id):
        result = {}
        for instance in self.compute_api.get_instances(context, project_id):
            if instance['fixed_ip']:
                line = '%s slots=%d' % (instance['fixed_ip']['address'],
                                        instance['vcpus'])
                key = str(instance['key_name'])
                if key in result:
                    result[key].append(line)
                else:
                    result[key] = [line]
        return result

    def _trigger_refresh_security_group(self, context, security_group):
        nodes = set([instance['host'] for instance in security_group.instances
                       if instance['host'] is not None])
        for node in nodes:
            rpc.cast(context,
                     '%s.%s' % (FLAGS.compute_topic, node),
                     {"method": "refresh_security_group",
                      "args": {"security_group_id": security_group.id}})

    def get_metadata(self, address):
        ctxt = context.get_admin_context()
        instance_ref = db.fixed_ip_get_instance(ctxt, address)
        if instance_ref is None:
            return None
        mpi = self._get_mpi_data(ctxt, instance_ref['project_id'])
        if instance_ref['key_name']:
            keys = {'0': {'_name': instance_ref['key_name'],
                          'openssh-key': instance_ref['key_data']}}
        else:
            keys = ''
        hostname = instance_ref['hostname']
        floating_ip = db.instance_get_floating_address(ctxt,
                                                       instance_ref['id'])
        ec2_id = internal_id_to_ec2_id(instance_ref['internal_id'])
        data = {
            'user-data': base64.b64decode(instance_ref['user_data']),
            'meta-data': {
                'ami-id': instance_ref['image_id'],
                'ami-launch-index': instance_ref['launch_index'],
                'ami-manifest-path': 'FIXME',
                'block-device-mapping': {
                    # TODO(vish): replace with real data
                    'ami': 'sda1',
                    'ephemeral0': 'sda2',
                    'root': '/dev/sda1',
                    'swap': 'sda3'},
                'hostname': hostname,
                'instance-action': 'none',
                'instance-id': ec2_id,
                'instance-type': instance_ref['instance_type'],
                'local-hostname': hostname,
                'local-ipv4': address,
                'kernel-id': instance_ref['kernel_id'],
                # TODO(vish): real zone
                'placement': {'availability-zone': 'nova'},
                'public-hostname': hostname,
                'public-ipv4': floating_ip or '',
                'public-keys': keys,
                'ramdisk-id': instance_ref['ramdisk_id'],
                'reservation-id': instance_ref['reservation_id'],
                'security-groups': '',
                'mpi': mpi}}
        if False:  # TODO(vish): store ancestor ids
            data['ancestor-ami-ids'] = []
        if False:  # TODO(vish): store product codes
            data['product-codes'] = []
        return data

    def describe_availability_zones(self, context, **kwargs):
        return {'availabilityZoneInfo': [{'zoneName': 'nova',
                                          'zoneState': 'available'}]}

    def describe_regions(self, context, region_name=None, **kwargs):
        if FLAGS.region_list:
            regions = []
            for region in FLAGS.region_list:
                name, _sep, url = region.partition('=')
                regions.append({'regionName': name,
                                'regionEndpoint': url})
        else:
            regions = [{'regionName': 'nova',
                        'regionEndpoint': FLAGS.ec2_url}]
        if region_name:
            regions = [r for r in regions if r['regionName'] in region_name]
        return {'regionInfo': regions}

    def describe_snapshots(self,
                           context,
                           snapshot_id=None,
                           owner=None,
                           restorable_by=None,
                           **kwargs):
        return {'snapshotSet': [{'snapshotId': 'fixme',
                                 'volumeId': 'fixme',
                                 'status': 'fixme',
                                 'startTime': 'fixme',
                                 'progress': 'fixme',
                                 'ownerId': 'fixme',
                                 'volumeSize': 0,
                                 'description': 'fixme'}]}

    def describe_key_pairs(self, context, key_name=None, **kwargs):
        key_pairs = db.key_pair_get_all_by_user(context, context.user.id)
        if not key_name is None:
            key_pairs = [x for x in key_pairs if x['name'] in key_name]

        result = []
        for key_pair in key_pairs:
            # filter out the vpn keys
            suffix = FLAGS.vpn_key_suffix
            if context.user.is_admin() or \
               not key_pair['name'].endswith(suffix):
                result.append({
                    'keyName': key_pair['name'],
                    'keyFingerprint': key_pair['fingerprint'],
                })

        return {'keypairsSet': result}

    def create_key_pair(self, context, key_name, **kwargs):
        data = _gen_key(context, context.user.id, key_name)
        return {'keyName': key_name,
                'keyFingerprint': data['fingerprint'],
                'keyMaterial': data['private_key']}
        # TODO(vish): when context is no longer an object, pass it here

    def delete_key_pair(self, context, key_name, **kwargs):
        try:
            db.key_pair_destroy(context, context.user.id, key_name)
        except exception.NotFound:
            # aws returns true even if the key doesn't exist
            pass
        return True

    def describe_security_groups(self, context, group_name=None, **kwargs):
        self.compute_api.ensure_default_security_group(context)
        if context.user.is_admin():
            groups = db.security_group_get_all(context)
        else:
            groups = db.security_group_get_by_project(context,
                                                      context.project_id)
        groups = [self._format_security_group(context, g) for g in groups]
        if not group_name is None:
            groups = [g for g in groups if g.name in group_name]

        return {'securityGroupInfo': groups}

    def _format_security_group(self, context, group):
        g = {}
        g['groupDescription'] = group.description
        g['groupName'] = group.name
        g['ownerId'] = group.project_id
        g['ipPermissions'] = []
        for rule in group.rules:
            r = {}
            r['ipProtocol'] = rule.protocol
            r['fromPort'] = rule.from_port
            r['toPort'] = rule.to_port
            r['groups'] = []
            r['ipRanges'] = []
            if rule.group_id:
                source_group = db.security_group_get(context, rule.group_id)
                r['groups'] += [{'groupName': source_group.name,
                                 'userId': source_group.project_id}]
            else:
                r['ipRanges'] += [{'cidrIp': rule.cidr}]
            g['ipPermissions'] += [r]
        return g

    def _revoke_rule_args_to_dict(self, context, to_port=None, from_port=None,
                                  ip_protocol=None, cidr_ip=None, user_id=None,
                                  source_security_group_name=None,
                                  source_security_group_owner_id=None):

        values = {}

        if source_security_group_name:
            source_project_id = self._get_source_project_id(context,
                source_security_group_owner_id)

            source_security_group = \
                    db.security_group_get_by_name(context.elevated(),
                                                  source_project_id,
                                                  source_security_group_name)
            values['group_id'] = source_security_group['id']
        elif cidr_ip:
            # If this fails, it throws an exception. This is what we want.
            IPy.IP(cidr_ip)
            values['cidr'] = cidr_ip
        else:
            values['cidr'] = '0.0.0.0/0'

        if ip_protocol and from_port and to_port:
            from_port = int(from_port)
            to_port = int(to_port)
            ip_protocol = str(ip_protocol)

            if ip_protocol.upper() not in ['TCP', 'UDP', 'ICMP']:
                raise InvalidInputException('%s is not a valid ipProtocol' %
                                            (ip_protocol,))
            if ((min(from_port, to_port) < -1) or
                (max(from_port, to_port) > 65535)):
                raise InvalidInputException('Invalid port range')

            values['protocol'] = ip_protocol
            values['from_port'] = from_port
            values['to_port'] = to_port
        else:
            # If cidr based filtering, protocol and ports are mandatory
            if 'cidr' in values:
                return None

        return values

    def _security_group_rule_exists(self, security_group, values):
        """Indicates whether the specified rule values are already
           defined in the given security group.
        """
        for rule in security_group.rules:
            if 'group_id' in values:
                if rule['group_id'] == values['group_id']:
                    return True
            else:
                is_duplicate = True
                for key in ('cidr', 'from_port', 'to_port', 'protocol'):
                    if rule[key] != values[key]:
                        is_duplicate = False
                        break
                if is_duplicate:
                    return True
        return False

    def revoke_security_group_ingress(self, context, group_name, **kwargs):
        self.compute_api.ensure_default_security_group(context)
        security_group = db.security_group_get_by_name(context,
                                                       context.project_id,
                                                       group_name)

        criteria = self._revoke_rule_args_to_dict(context, **kwargs)
        if criteria == None:
            raise exception.ApiError("No rule for the specified parameters.")

        for rule in security_group.rules:
            match = True
            for (k, v) in criteria.iteritems():
                if getattr(rule, k, False) != v:
                    match = False
            if match:
                db.security_group_rule_destroy(context, rule['id'])
                self._trigger_refresh_security_group(context, security_group)
                return True
        raise exception.ApiError("No rule for the specified parameters.")

    # TODO(soren): This has only been tested with Boto as the client.
    #              Unfortunately, it seems Boto is using an old API
    #              for these operations, so support for newer API versions
    #              is sketchy.
    def authorize_security_group_ingress(self, context, group_name, **kwargs):
        self.compute_api.ensure_default_security_group(context)
        security_group = db.security_group_get_by_name(context,
                                                       context.project_id,
                                                       group_name)

        values = self._revoke_rule_args_to_dict(context, **kwargs)
        values['parent_group_id'] = security_group.id

        if self._security_group_rule_exists(security_group, values):
            raise exception.ApiError('This rule already exists in group %s' %
                                     group_name)

        security_group_rule = db.security_group_rule_create(context, values)

        self._trigger_refresh_security_group(context, security_group)

        return True

    def _get_source_project_id(self, context, source_security_group_owner_id):
        if source_security_group_owner_id:
        # Parse user:project for source group.
            source_parts = source_security_group_owner_id.split(':')

            # If no project name specified, assume it's same as user name.
            # Since we're looking up by project name, the user name is not
            # used here.  It's only read for EC2 API compatibility.
            if len(source_parts) == 2:
                source_project_id = source_parts[1]
            else:
                source_project_id = source_parts[0]
        else:
            source_project_id = context.project_id

        return source_project_id

    def create_security_group(self, context, group_name, group_description):
        self.compute_api.ensure_default_security_group(context)
        if db.security_group_exists(context, context.project_id, group_name):
            raise exception.ApiError('group %s already exists' % group_name)

        group = {'user_id': context.user.id,
                 'project_id': context.project_id,
                 'name': group_name,
                 'description': group_description}
        group_ref = db.security_group_create(context, group)

        return {'securityGroupSet': [self._format_security_group(context,
                                                                 group_ref)]}

    def delete_security_group(self, context, group_name, **kwargs):
        security_group = db.security_group_get_by_name(context,
                                                       context.project_id,
                                                       group_name)
        db.security_group_destroy(context, security_group.id)
        return True

    def get_console_output(self, context, instance_id, **kwargs):
        # instance_id is passed in as a list of instances
        ec2_id = instance_id[0]
        internal_id = ec2_id_to_internal_id(ec2_id)
        instance_ref = self.compute_api.get_instance(context, internal_id)
        output = rpc.call(context,
                          '%s.%s' % (FLAGS.compute_topic,
                                     instance_ref['host']),
                          {"method": "get_console_output",
                           "args": {"instance_id": instance_ref['id']}})

        now = datetime.datetime.utcnow()
        return {"InstanceId": ec2_id,
                "Timestamp": now,
                "output": base64.b64encode(output)}

<<<<<<< HEAD
    def get_ajax_console(self, context, instance_id, **kwargs):
        """Create an AJAX Console"""

        ec2_id = instance_id[0]
        internal_id = ec2_id_to_internal_id(ec2_id)
        instance_ref = db.instance_get_by_internal_id(context, internal_id)

        output = rpc.call(context,
                          '%s.%s' % (FLAGS.compute_topic,
                                     instance_ref['host']),
                          {"method": "get_ajax_console",
                           "args": {"instance_id": instance_ref['id']}})

        return {"url": output }

    def describe_volumes(self, context, **kwargs):
=======
    def describe_volumes(self, context, volume_id=None, **kwargs):
>>>>>>> 41b5e4a1
        if context.user.is_admin():
            volumes = db.volume_get_all(context)
        else:
            volumes = db.volume_get_all_by_project(context, context.project_id)

        # NOTE(vish): volume_id is an optional list of volume ids to filter by.
        volumes = [self._format_volume(context, v) for v in volumes
                   if volume_id is None or v['ec2_id'] in volume_id]

        return {'volumeSet': volumes}

    def _format_volume(self, context, volume):
        instance_ec2_id = None
        instance_data = None
        if volume.get('instance', None):
            internal_id = volume['instance']['internal_id']
            instance_ec2_id = internal_id_to_ec2_id(internal_id)
            instance_data = '%s[%s]' % (instance_ec2_id,
                                        volume['instance']['host'])
        v = {}
        v['volumeId'] = volume['ec2_id']
        v['status'] = volume['status']
        v['size'] = volume['size']
        v['availabilityZone'] = volume['availability_zone']
        v['createTime'] = volume['created_at']
        if context.is_admin:
            v['status'] = '%s (%s, %s, %s, %s)' % (
                volume['status'],
                volume['user_id'],
                volume['host'],
                instance_data,
                volume['mountpoint'])
        if volume['attach_status'] == 'attached':
            v['attachmentSet'] = [{'attachTime': volume['attach_time'],
                                   'deleteOnTermination': False,
                                   'device': volume['mountpoint'],
                                   'instanceId': instance_ec2_id,
                                   'status': 'attached',
                                   'volume_id': volume['ec2_id']}]
        else:
            v['attachmentSet'] = [{}]

        v['display_name'] = volume['display_name']
        v['display_description'] = volume['display_description']
        return v

    def create_volume(self, context, size, **kwargs):
        # check quota
        if quota.allowed_volumes(context, 1, size) < 1:
            logging.warn("Quota exceeeded for %s, tried to create %sG volume",
                         context.project_id, size)
            raise quota.QuotaError("Volume quota exceeded. You cannot "
                                   "create a volume of size %s" % size)
        vol = {}
        vol['size'] = size
        vol['user_id'] = context.user.id
        vol['project_id'] = context.project_id
        vol['availability_zone'] = FLAGS.storage_availability_zone
        vol['status'] = "creating"
        vol['attach_status'] = "detached"
        vol['display_name'] = kwargs.get('display_name')
        vol['display_description'] = kwargs.get('display_description')
        volume_ref = db.volume_create(context, vol)

        rpc.cast(context,
                 FLAGS.scheduler_topic,
                 {"method": "create_volume",
                  "args": {"topic": FLAGS.volume_topic,
                           "volume_id": volume_ref['id']}})

        # TODO(vish): Instance should be None at db layer instead of
        #             trying to lazy load, but for now we turn it into
        #             a dict to avoid an error.
        return {'volumeSet': [self._format_volume(context, dict(volume_ref))]}

    def attach_volume(self, context, volume_id, instance_id, device, **kwargs):
        volume_ref = db.volume_get_by_ec2_id(context, volume_id)
        if not re.match("^/dev/[a-z]d[a-z]+$", device):
            raise exception.ApiError("Invalid device specified: %s. "
                                     "Example device: /dev/vdb" % device)
        # TODO(vish): abstract status checking?
        if volume_ref['status'] != "available":
            raise exception.ApiError("Volume status must be available")
        if volume_ref['attach_status'] == "attached":
            raise exception.ApiError("Volume is already attached")
        internal_id = ec2_id_to_internal_id(instance_id)
        instance_ref = self.compute_api.get_instance(context, internal_id)
        host = instance_ref['host']
        rpc.cast(context,
                 db.queue_get_for(context, FLAGS.compute_topic, host),
                 {"method": "attach_volume",
                  "args": {"volume_id": volume_ref['id'],
                           "instance_id": instance_ref['id'],
                           "mountpoint": device}})
        return {'attachTime': volume_ref['attach_time'],
                'device': volume_ref['mountpoint'],
                'instanceId': instance_ref['id'],
                'requestId': context.request_id,
                'status': volume_ref['attach_status'],
                'volumeId': volume_ref['id']}

    def detach_volume(self, context, volume_id, **kwargs):
        volume_ref = db.volume_get_by_ec2_id(context, volume_id)
        instance_ref = db.volume_get_instance(context.elevated(),
                                              volume_ref['id'])
        if not instance_ref:
            raise exception.ApiError("Volume isn't attached to anything!")
        # TODO(vish): abstract status checking?
        if volume_ref['status'] == "available":
            raise exception.ApiError("Volume is already detached")
        try:
            host = instance_ref['host']
            rpc.cast(context,
                     db.queue_get_for(context, FLAGS.compute_topic, host),
                     {"method": "detach_volume",
                      "args": {"instance_id": instance_ref['id'],
                               "volume_id": volume_ref['id']}})
        except exception.NotFound:
            # If the instance doesn't exist anymore,
            # then we need to call detach blind
            db.volume_detached(context)
        internal_id = instance_ref['internal_id']
        ec2_id = internal_id_to_ec2_id(internal_id)
        return {'attachTime': volume_ref['attach_time'],
                'device': volume_ref['mountpoint'],
                'instanceId': internal_id,
                'requestId': context.request_id,
                'status': volume_ref['attach_status'],
                'volumeId': volume_ref['id']}

    def _convert_to_set(self, lst, label):
        if lst == None or lst == []:
            return None
        if not isinstance(lst, list):
            lst = [lst]
        return [{label: x} for x in lst]

    def update_volume(self, context, volume_id, **kwargs):
        updatable_fields = ['display_name', 'display_description']
        changes = {}
        for field in updatable_fields:
            if field in kwargs:
                changes[field] = kwargs[field]
        if changes:
            db.volume_update(context, volume_id, kwargs)
        return True

    def describe_instances(self, context, **kwargs):
        return self._format_describe_instances(context)

    def _format_describe_instances(self, context):
        return {'reservationSet': self._format_instances(context)}

    def _format_run_instances(self, context, reservation_id):
        i = self._format_instances(context, reservation_id)
        assert len(i) == 1
        return i[0]

    def _format_instances(self, context, reservation_id=None):
        reservations = {}
        if reservation_id:
            instances = db.instance_get_all_by_reservation(context,
                                                           reservation_id)
        else:
            instances = self.compute_api.get_instances(context)
        for instance in instances:
            if not context.user.is_admin():
                if instance['image_id'] == FLAGS.vpn_image_id:
                    continue
            i = {}
            internal_id = instance['internal_id']
            ec2_id = internal_id_to_ec2_id(internal_id)
            i['instanceId'] = ec2_id
            i['imageId'] = instance['image_id']
            i['instanceState'] = {
                'code': instance['state'],
                'name': instance['state_description']}
            fixed_addr = None
            floating_addr = None
            if instance['fixed_ip']:
                fixed_addr = instance['fixed_ip']['address']
                if instance['fixed_ip']['floating_ips']:
                    fixed = instance['fixed_ip']
                    floating_addr = fixed['floating_ips'][0]['address']
            i['privateDnsName'] = fixed_addr
            i['publicDnsName'] = floating_addr
            i['dnsName'] = i['publicDnsName'] or i['privateDnsName']
            i['keyName'] = instance['key_name']
            if context.user.is_admin():
                i['keyName'] = '%s (%s, %s)' % (i['keyName'],
                    instance['project_id'],
                    instance['host'])
            i['productCodesSet'] = self._convert_to_set([], 'product_codes')
            i['instanceType'] = instance['instance_type']
            i['launchTime'] = instance['created_at']
            i['amiLaunchIndex'] = instance['launch_index']
            i['displayName'] = instance['display_name']
            i['displayDescription'] = instance['display_description']
            if instance['reservation_id'] not in reservations:
                r = {}
                r['reservationId'] = instance['reservation_id']
                r['ownerId'] = instance['project_id']
                r['groupSet'] = self._convert_to_set([], 'groups')
                r['instancesSet'] = []
                reservations[instance['reservation_id']] = r
            reservations[instance['reservation_id']]['instancesSet'].append(i)

        return list(reservations.values())

    def describe_addresses(self, context, **kwargs):
        return self.format_addresses(context)

    def format_addresses(self, context):
        addresses = []
        if context.user.is_admin():
            iterator = db.floating_ip_get_all(context)
        else:
            iterator = db.floating_ip_get_all_by_project(context,
                                                         context.project_id)
        for floating_ip_ref in iterator:
            address = floating_ip_ref['address']
            ec2_id = None
            if (floating_ip_ref['fixed_ip']
                and floating_ip_ref['fixed_ip']['instance']):
                internal_id = floating_ip_ref['fixed_ip']['instance']['ec2_id']
                ec2_id = internal_id_to_ec2_id(internal_id)
            address_rv = {'public_ip': address,
                          'instance_id': ec2_id}
            if context.user.is_admin():
                details = "%s (%s)" % (address_rv['instance_id'],
                                       floating_ip_ref['project_id'])
                address_rv['instance_id'] = details
            addresses.append(address_rv)
        return {'addressesSet': addresses}

    def allocate_address(self, context, **kwargs):
        # check quota
        if quota.allowed_floating_ips(context, 1) < 1:
            logging.warn("Quota exceeeded for %s, tried to allocate address",
                         context.project_id)
            raise quota.QuotaError("Address quota exceeded. You cannot "
                                   "allocate any more addresses")
        network_topic = self._get_network_topic(context)
        public_ip = rpc.call(context,
                             network_topic,
                             {"method": "allocate_floating_ip",
                              "args": {"project_id": context.project_id}})
        return {'addressSet': [{'publicIp': public_ip}]}

    def release_address(self, context, public_ip, **kwargs):
        # NOTE(vish): Should we make sure this works?
        floating_ip_ref = db.floating_ip_get_by_address(context, public_ip)
        network_topic = self._get_network_topic(context)
        rpc.cast(context,
                 network_topic,
                 {"method": "deallocate_floating_ip",
                  "args": {"floating_address": floating_ip_ref['address']}})
        return {'releaseResponse': ["Address released."]}

    def associate_address(self, context, instance_id, public_ip, **kwargs):
        internal_id = ec2_id_to_internal_id(instance_id)
        instance_ref = self.compute_api.get_instance(context, internal_id)
        fixed_address = db.instance_get_fixed_address(context,
                                                      instance_ref['id'])
        floating_ip_ref = db.floating_ip_get_by_address(context, public_ip)
        network_topic = self._get_network_topic(context)
        rpc.cast(context,
                 network_topic,
                 {"method": "associate_floating_ip",
                  "args": {"floating_address": floating_ip_ref['address'],
                           "fixed_address": fixed_address}})
        return {'associateResponse': ["Address associated."]}

    def disassociate_address(self, context, public_ip, **kwargs):
        floating_ip_ref = db.floating_ip_get_by_address(context, public_ip)
        network_topic = self._get_network_topic(context)
        rpc.cast(context,
                 network_topic,
                 {"method": "disassociate_floating_ip",
                  "args": {"floating_address": floating_ip_ref['address']}})
        return {'disassociateResponse': ["Address disassociated."]}

    def _get_network_topic(self, context):
        """Retrieves the network host for a project"""
        network_ref = self.network_manager.get_network(context)
        host = network_ref['host']
        if not host:
            host = rpc.call(context,
                            FLAGS.network_topic,
                            {"method": "set_network_host",
                             "args": {"network_id": network_ref['id']}})
        return db.queue_get_for(context, FLAGS.network_topic, host)

    def run_instances(self, context, **kwargs):
        max_count = int(kwargs.get('max_count', 1))
        instances = self.compute_api.create_instances(context,
            instance_types.get_by_type(kwargs.get('instance_type', None)),
            kwargs['image_id'],
            min_count=int(kwargs.get('min_count', max_count)),
            max_count=max_count,
            kernel_id=kwargs.get('kernel_id', None),
            ramdisk_id=kwargs.get('ramdisk_id'),
            display_name=kwargs.get('display_name'),
            description=kwargs.get('display_description'),
            key_name=kwargs.get('key_name'),
            security_group=kwargs.get('security_group'),
            generate_hostname=internal_id_to_ec2_id)
        return self._format_run_instances(context,
                                          instances[0]['reservation_id'])

    def run_instances2(self, context, **kwargs):
        return self.run_instances(context, kwargs)
    def terminate_instances(self, context, instance_id, **kwargs):
        """Terminate each instance in instance_id, which is a list of ec2 ids.
        instance_id is a kwarg so its name cannot be modified."""
        logging.debug("Going to start terminating instances")
        for ec2_id in instance_id:
            internal_id = ec2_id_to_internal_id(ec2_id)
            self.compute_api.delete_instance(context, internal_id)
        return True

    def reboot_instances(self, context, instance_id, **kwargs):
        """instance_id is a list of instance ids"""
        for ec2_id in instance_id:
            internal_id = ec2_id_to_internal_id(ec2_id)
            self.compute_api.reboot(context, internal_id)
        return True

    def rescue_instance(self, context, instance_id, **kwargs):
        """This is an extension to the normal ec2_api"""
        internal_id = ec2_id_to_internal_id(instance_id)
        self.compute_api.rescue(context, internal_id)
        return True

    def unrescue_instance(self, context, instance_id, **kwargs):
        """This is an extension to the normal ec2_api"""
        internal_id = ec2_id_to_internal_id(instance_id)
        self.compute_api.unrescue(context, internal_id)
        return True

    def update_instance(self, context, ec2_id, **kwargs):
        updatable_fields = ['display_name', 'display_description']
        changes = {}
        for field in updatable_fields:
            if field in kwargs:
                changes[field] = kwargs[field]
        if changes:
            internal_id = ec2_id_to_internal_id(ec2_id)
            inst = self.compute_api.get_instance(context, internal_id)
            db.instance_update(context, inst['id'], kwargs)
        return True

    def delete_volume(self, context, volume_id, **kwargs):
        # TODO: return error if not authorized
        volume_ref = db.volume_get_by_ec2_id(context, volume_id)
        if volume_ref['status'] != "available":
            raise exception.ApiError("Volume status must be available")
        now = datetime.datetime.utcnow()
        db.volume_update(context, volume_ref['id'], {'status': 'deleting',
                                                     'terminated_at': now})
        host = volume_ref['host']
        rpc.cast(context,
                 db.queue_get_for(context, FLAGS.volume_topic, host),
                            {"method": "delete_volume",
                             "args": {"volume_id": volume_ref['id']}})
        return True

    def describe_images(self, context, image_id=None, **kwargs):
        # Note: image_id is a list!
        images = self.image_service.index(context)
        if image_id:
            images = filter(lambda x: x['imageId'] in image_id, images)
        return {'imagesSet': images}

    def deregister_image(self, context, image_id, **kwargs):
        self.image_service.deregister(context, image_id)
        return {'imageId': image_id}

    def register_image(self, context, image_location=None, **kwargs):
        if image_location is None and 'name' in kwargs:
            image_location = kwargs['name']
        image_id = self.image_service.register(context, image_location)
        logging.debug("Registered %s as %s" % (image_location, image_id))
        return {'imageId': image_id}

    def describe_image_attribute(self, context, image_id, attribute, **kwargs):
        if attribute != 'launchPermission':
            raise exception.ApiError('attribute not supported: %s' % attribute)
        try:
            image = self.image_service.show(context, image_id)
        except IndexError:
            raise exception.ApiError('invalid id: %s' % image_id)
        result = {'image_id': image_id, 'launchPermission': []}
        if image['isPublic']:
            result['launchPermission'].append({'group': 'all'})
        return result

    def modify_image_attribute(self, context, image_id, attribute,
                               operation_type, **kwargs):
        # TODO(devcamcar): Support users and groups other than 'all'.
        if attribute != 'launchPermission':
            raise exception.ApiError('attribute not supported: %s' % attribute)
        if not 'user_group' in kwargs:
            raise exception.ApiError('user or group not specified')
        if len(kwargs['user_group']) != 1 and kwargs['user_group'][0] != 'all':
            raise exception.ApiError('only group "all" is supported')
        if not operation_type in ['add', 'remove']:
            raise exception.ApiError('operation_type must be add or remove')
        return self.image_service.modify(context, image_id, operation_type)

    def update_image(self, context, image_id, **kwargs):
        result = self.image_service.update(context, image_id, dict(kwargs))
        return result<|MERGE_RESOLUTION|>--- conflicted
+++ resolved
@@ -451,7 +451,6 @@
                 "Timestamp": now,
                 "output": base64.b64encode(output)}
 
-<<<<<<< HEAD
     def get_ajax_console(self, context, instance_id, **kwargs):
         """Create an AJAX Console"""
 
@@ -467,10 +466,7 @@
 
         return {"url": output }
 
-    def describe_volumes(self, context, **kwargs):
-=======
     def describe_volumes(self, context, volume_id=None, **kwargs):
->>>>>>> 41b5e4a1
         if context.user.is_admin():
             volumes = db.volume_get_all(context)
         else:
