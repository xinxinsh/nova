--- conflicted
+++ resolved
@@ -589,7 +589,6 @@
     def _get_addresses_view_builder(self, req):
         return nova.api.openstack.views.addresses.ViewBuilderV11(req)
 
-<<<<<<< HEAD
     def _action_change_password(self, input_dict, req, id):
         context = req.environ['nova.context']
         if not 'changePassword' in input_dict \
@@ -598,10 +597,9 @@
         password = input_dict['changePassword']['adminPass']
         self.compute_api.set_admin_password(context, id, password)
         return exc.HTTPAccepted()
-=======
+
     def _limit_items(self, items, req):
         return common.limited_by_marker(items, req)
->>>>>>> 2233c1ae
 
 
 class ServerCreateRequestXMLDeserializer(object):
