--- conflicted
+++ resolved
@@ -162,19 +162,37 @@
         self._on_set_network_host(context, network_id)
         return host
 
-    def allocate_fixed_ip(self, context, instance_id, *args, **kwargs):
-        """Gets a fixed ip from the pool."""
+    def allocate_mac_addresses(self, context, instance_id):
+        """generates and stores mac addresses"""
+        networks = self.db.network_get_all(context)
+        for network in networks:
+            mac_addr_row = {'mac_address': self.generate_mac_address(),
+                            'instance_id': instance_id,
+                            'network_id': network.id}
+            for i in range(5):
+                try:
+                    self.db.mac_address_create(context, mac_addr_row)
+                except:
+                    #TODO(tr3buchet) find the specific exception
+                    mac_address['mac_address'] = self.generate_mac_address()
+            else:
+                self.db.mac_address_delete(context, instance_id=instance_id)
+                raise exception.MacAddress(_("5 attempts at create failed"))
+
+    def allocate_fixed_ips(self, context, instance_id, *args, **kwargs):
+        """Gets a fixed ip from a host's pool."""
         # TODO(vish): when this is called by compute, we can associate compute
         #             with a network, or a cluster of computes with a network
         #             and use that network here with a method like
         #             network_get_by_compute_host
-        network_ref = self.db.network_get_by_bridge(context.elevated(),
-                                                    FLAGS.flat_network_bridge)
-        address = self.db.fixed_ip_associate_pool(context.elevated(),
-                                                  network_ref['id'],
-                                                  instance_id)
-        self.db.fixed_ip_update(context, address, {'allocated': True})
-        return address
+        networks = self.db.network_get_all(context)
+#        network_ref = self.db.network_get_by_bridge(context,
+#                                                    FLAGS.flat_network_bridge)
+        for network in networks:
+            address = self.db.fixed_ip_associate_pool(context.elevated(),
+                                                      network.id,
+                                                      instance_id)
+            self.db.fixed_ip_update(context, address, {'allocated': True})
 
     def deallocate_fixed_ip(self, context, address, *args, **kwargs):
         """Returns a fixed ip to the pool."""
@@ -410,106 +428,9 @@
         for network in self.db.host_get_networks(ctxt, self.host):
             self._on_set_network_host(ctxt, network['id'])
 
-<<<<<<< HEAD
-    def allocate_mac_addresses(self, context, instance_id):
-        """generates and stores mac addresses"""
-        mac_address = {'mac_address': self.generate_mac_address(),
-                       'instance_id': instance_id,
-                       'network_id': network.id}
-
-        networks = self.db.network_get_all(context)
-        for network in networks:
-            for i in range(5):
-                try:
-                    mac_address['mac_address'] = self.generate_mac_address(),
-                    self.db.mac_address_create(context, row)
-                    break
-                except:
-                    #TODO(tr3buchet) find this exception
-                    pass
-            else:
-                self.db.mac_address_delete(context, instance_id=instance_id)
-                raise exception.MacAddress(_("5 attempts at create failed"))
-
-    def allocate_fixed_ips(self, context, instance_id, *args, **kwargs):
-        """Gets a fixed ip from a host's pool."""
-        # TODO(vish): when this is called by compute, we can associate compute
-        #             with a network, or a cluster of computes with a network
-        #             and use that network here with a method like
-        #             network_get_by_compute_host
-        networks = self.db.network_get_all(context)
-#        network_ref = self.db.network_get_by_bridge(context,
-#                                                    FLAGS.flat_network_bridge)
-        for network in networks:
-            address = self.db.fixed_ip_associate_pool(context.elevated(),
-                                                      network.id,
-                                                      instance_id)
-            self.db.fixed_ip_update(context, address, {'allocated': True})
-
-    def deallocate_fixed_ip(self, context, address, *args, **kwargs):
-        """Returns a fixed ip to the pool."""
-        self.db.fixed_ip_update(context, address, {'allocated': False})
-        self.db.fixed_ip_disassociate(context.elevated(), address)
-
-    def create_networks(self, context, cidr, num_networks, network_size,
-                        cidr_v6, label, bridge, *args, **kwargs):
-        """Create networks based on parameters."""
-        fixed_net = IPy.IP(cidr)
-        fixed_net_v6 = IPy.IP(cidr_v6)
-        significant_bits_v6 = 64
-        count = 1
-        for index in range(num_networks):
-            start = index * network_size
-            significant_bits = 32 - int(math.log(network_size, 2))
-            cidr = "%s/%s" % (fixed_net[start], significant_bits)
-            project_net = IPy.IP(cidr)
-            net = {}
-            net['bridge'] = bridge
-            net['dns'] = FLAGS.flat_network_dns
-            net['cidr'] = cidr
-            net['netmask'] = str(project_net.netmask())
-            net['gateway'] = str(project_net[1])
-            net['broadcast'] = str(project_net.broadcast())
-            net['dhcp_start'] = str(project_net[2])
-            if num_networks > 1:
-                net['label'] = "%s_%d" % (label, count)
-            else:
-                net['label'] = label
-            count += 1
-
-            if(FLAGS.use_ipv6):
-                cidr_v6 = "%s/%s" % (fixed_net_v6[0], significant_bits_v6)
-                net['cidr_v6'] = cidr_v6
-
-            network_ref = self.db.network_create_safe(context, net)
-
-            if network_ref:
-                self._create_fixed_ips(context, network_ref['id'])
-
-    def get_network_host(self, context):
-        """Get the network host for the current context."""
-        network_ref = self.db.network_get_by_bridge(context,
-                                                    FLAGS.flat_network_bridge)
-        # NOTE(vish): If the network has no host, use the network_host flag.
-        #             This could eventually be a a db lookup of some sort, but
-        #             a flag is easy to handle for now.
-        host = network_ref['host']
-        if not host:
-            topic = self.db.queue_get_for(context,
-                                          FLAGS.network_topic,
-                                          FLAGS.network_host)
-            if FLAGS.fake_call:
-                return self.set_network_host(context, network_ref['id'])
-            host = rpc.call(context,
-                            FLAGS.network_topic,
-                            {"method": "set_network_host",
-                             "args": {"network_id": network_ref['id']}})
-        return host
-=======
     def setup_compute_network(self, context, instance_id):
         """Network is created manually."""
         pass
->>>>>>> ed12a2cd
 
     def _on_set_network_host(self, context, network_id):
         """Called when this host becomes the host for a network."""
