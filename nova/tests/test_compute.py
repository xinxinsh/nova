# vim: tabstop=4 shiftwidth=4 softtabstop=4

# Copyright 2010 United States Government as represented by the
# Administrator of the National Aeronautics and Space Administration.
# All Rights Reserved.
#
#    Licensed under the Apache License, Version 2.0 (the "License"); you may
#    not use this file except in compliance with the License. You may obtain
#    a copy of the License at
#
#         http://www.apache.org/licenses/LICENSE-2.0
#
#    Unless required by applicable law or agreed to in writing, software
#    distributed under the License is distributed on an "AS IS" BASIS, WITHOUT
#    WARRANTIES OR CONDITIONS OF ANY KIND, either express or implied. See the
#    License for the specific language governing permissions and limitations
#    under the License.
"""
Tests For Compute
"""

import datetime
import mox

from nova import compute
from nova import context
from nova import db
from nova import exception
from nova import flags
from nova import log as logging
from nova import rpc
from nova import test
from nova import utils
from nova.auth import manager
from nova.compute import instance_types
<<<<<<< HEAD
from nova.compute import manager as compute_manager
from nova.compute import power_state
from nova.db.sqlalchemy import models

=======
from nova.image import local
>>>>>>> 144fa508

LOG = logging.getLogger('nova.tests.compute')
FLAGS = flags.FLAGS
flags.DECLARE('stub_network', 'nova.compute.manager')
flags.DECLARE('live_migration_retry_count', 'nova.compute.manager')


class ComputeTestCase(test.TestCase):
    """Test case for compute"""
    def setUp(self):
        super(ComputeTestCase, self).setUp()
        self.flags(connection_type='fake',
                   stub_network=True,
                   network_manager='nova.network.manager.FlatManager')
        self.compute = utils.import_object(FLAGS.compute_manager)
        self.compute_api = compute.API()
        self.manager = manager.AuthManager()
        self.user = self.manager.create_user('fake', 'fake', 'fake')
        self.project = self.manager.create_project('fake', 'fake', 'fake')
        self.context = context.RequestContext('fake', 'fake', False)

        def fake_show(meh, context, id):
            return {'id': 1, 'properties': {'kernel_id': 1, 'ramdisk_id': 1}}

        self.stubs.Set(local.LocalImageService, 'show', fake_show)

    def tearDown(self):
        self.manager.delete_user(self.user)
        self.manager.delete_project(self.project)
        super(ComputeTestCase, self).tearDown()

    def _create_instance(self, params={}):
        """Create a test instance"""
        inst = {}
        inst['image_id'] = 1
        inst['reservation_id'] = 'r-fakeres'
        inst['launch_time'] = '10'
        inst['user_id'] = self.user.id
        inst['project_id'] = self.project.id
        inst['instance_type'] = 'm1.tiny'
        inst['mac_address'] = utils.generate_mac()
        inst['ami_launch_index'] = 0
        inst.update(params)
        return db.instance_create(self.context, inst)['id']

    def _create_group(self):
        values = {'name': 'testgroup',
                  'description': 'testgroup',
                  'user_id': self.user.id,
                  'project_id': self.project.id}
        return db.security_group_create(self.context, values)

    def _get_dummy_instance(self):
        """Get mock-return-value instance object
           Use this when any testcase executed later than test_run_terminate
        """
        vol1 = models.Volume()
        vol1['id'] = 1
        vol2 = models.Volume()
        vol2['id'] = 2
        instance_ref = models.Instance()
        instance_ref['id'] = 1
        instance_ref['volumes'] = [vol1, vol2]
        instance_ref['hostname'] = 'i-00000001'
        instance_ref['host'] = 'dummy'
        return instance_ref

    def test_create_instance_defaults_display_name(self):
        """Verify that an instance cannot be created without a display_name."""
        cases = [dict(), dict(display_name=None)]
        for instance in cases:
            ref = self.compute_api.create(self.context,
                FLAGS.default_instance_type, None, **instance)
            try:
                self.assertNotEqual(ref[0]['display_name'], None)
            finally:
                db.instance_destroy(self.context, ref[0]['id'])

    def test_create_instance_associates_security_groups(self):
        """Make sure create associates security groups"""
        group = self._create_group()
        instance_ref = models.Instance()
        instance_ref['id'] = 1
        instance_ref['volumes'] = [{'id': 1}, {'id': 2}]
        instance_ref['hostname'] = 'i-00000001'
        return instance_ref

    def test_create_instance_defaults_display_name(self):
        """Verify that an instance cannot be created without a display_name."""
        cases = [dict(), dict(display_name=None)]
        for instance in cases:
            ref = self.compute_api.create(self.context,
                FLAGS.default_instance_type, None, **instance)
            try:
                self.assertNotEqual(ref[0]['display_name'], None)
            finally:
                db.instance_destroy(self.context, ref[0]['id'])

    def test_create_instance_associates_security_groups(self):
        """Make sure create associates security groups"""
        group = self._create_group()
        ref = self.compute_api.create(
                self.context,
                instance_type=FLAGS.default_instance_type,
                image_id=None,
                security_group=['testgroup'])
        try:
            self.assertEqual(len(db.security_group_get_by_instance(
                             self.context, ref[0]['id'])), 1)
            group = db.security_group_get(self.context, group['id'])
            self.assert_(len(group.instances) == 1)
        finally:
            db.security_group_destroy(self.context, group['id'])
            db.instance_destroy(self.context, ref[0]['id'])

    def test_destroy_instance_disassociates_security_groups(self):
        """Make sure destroying disassociates security groups"""
        group = self._create_group()

        ref = self.compute_api.create(
                self.context,
                instance_type=FLAGS.default_instance_type,
                image_id=None,
                security_group=['testgroup'])
        try:
            db.instance_destroy(self.context, ref[0]['id'])
            group = db.security_group_get(self.context, group['id'])
            self.assert_(len(group.instances) == 0)
        finally:
            db.security_group_destroy(self.context, group['id'])

    def test_destroy_security_group_disassociates_instances(self):
        """Make sure destroying security groups disassociates instances"""
        group = self._create_group()

        ref = self.compute_api.create(
                self.context,
                instance_type=FLAGS.default_instance_type,
                image_id=None,
                security_group=['testgroup'])

        try:
            db.security_group_destroy(self.context, group['id'])
            group = db.security_group_get(context.get_admin_context(
                                          read_deleted=True), group['id'])
            self.assert_(len(group.instances) == 0)
        finally:
            db.instance_destroy(self.context, ref[0]['id'])

    def test_run_terminate(self):
        """Make sure it is possible to  run and terminate instance"""
        instance_id = self._create_instance()

        self.compute.run_instance(self.context, instance_id)

        instances = db.instance_get_all(context.get_admin_context())
        LOG.info(_("Running instances: %s"), instances)
        self.assertEqual(len(instances), 1)

        self.compute.terminate_instance(self.context, instance_id)

        instances = db.instance_get_all(context.get_admin_context())
        LOG.info(_("After terminating instances: %s"), instances)
        self.assertEqual(len(instances), 0)

    def test_run_terminate_timestamps(self):
        """Make sure timestamps are set for launched and destroyed"""
        instance_id = self._create_instance()
        instance_ref = db.instance_get(self.context, instance_id)
        self.assertEqual(instance_ref['launched_at'], None)
        self.assertEqual(instance_ref['deleted_at'], None)
        launch = datetime.datetime.utcnow()
        self.compute.run_instance(self.context, instance_id)
        instance_ref = db.instance_get(self.context, instance_id)
        self.assert_(instance_ref['launched_at'] > launch)
        self.assertEqual(instance_ref['deleted_at'], None)
        terminate = datetime.datetime.utcnow()
        self.compute.terminate_instance(self.context, instance_id)
        self.context = self.context.elevated(True)
        instance_ref = db.instance_get(self.context, instance_id)
        self.assert_(instance_ref['launched_at'] < terminate)
        self.assert_(instance_ref['deleted_at'] > terminate)

    def test_pause(self):
        """Ensure instance can be paused"""
        instance_id = self._create_instance()
        self.compute.run_instance(self.context, instance_id)
        self.compute.pause_instance(self.context, instance_id)
        self.compute.unpause_instance(self.context, instance_id)
        self.compute.terminate_instance(self.context, instance_id)

    def test_suspend(self):
        """ensure instance can be suspended"""
        instance_id = self._create_instance()
        self.compute.run_instance(self.context, instance_id)
        self.compute.suspend_instance(self.context, instance_id)
        self.compute.resume_instance(self.context, instance_id)
        self.compute.terminate_instance(self.context, instance_id)

    def test_reboot(self):
        """Ensure instance can be rebooted"""
        instance_id = self._create_instance()
        self.compute.run_instance(self.context, instance_id)
        self.compute.reboot_instance(self.context, instance_id)
        self.compute.terminate_instance(self.context, instance_id)

    def test_set_admin_password(self):
        """Ensure instance can have its admin password set"""
        instance_id = self._create_instance()
        self.compute.run_instance(self.context, instance_id)
        self.compute.set_admin_password(self.context, instance_id)
        self.compute.terminate_instance(self.context, instance_id)

    def test_inject_file(self):
        """Ensure we can write a file to an instance"""
        instance_id = self._create_instance()
        self.compute.run_instance(self.context, instance_id)
        self.compute.inject_file(self.context, instance_id, "/tmp/test",
                "File Contents")
        self.compute.terminate_instance(self.context, instance_id)

    def test_snapshot(self):
        """Ensure instance can be snapshotted"""
        instance_id = self._create_instance()
        name = "myfakesnapshot"
        self.compute.run_instance(self.context, instance_id)
        self.compute.snapshot_instance(self.context, instance_id, name)
        self.compute.terminate_instance(self.context, instance_id)

    def test_console_output(self):
        """Make sure we can get console output from instance"""
        instance_id = self._create_instance()
        self.compute.run_instance(self.context, instance_id)

        console = self.compute.get_console_output(self.context,
                                                        instance_id)
        self.assert_(console)
        self.compute.terminate_instance(self.context, instance_id)

    def test_ajax_console(self):
        """Make sure we can get console output from instance"""
        instance_id = self._create_instance()
        self.compute.run_instance(self.context, instance_id)

        console = self.compute.get_ajax_console(self.context,
                                                instance_id)
        self.assert_(console)
        self.compute.terminate_instance(self.context, instance_id)

    def test_run_instance_existing(self):
        """Ensure failure when running an instance that already exists"""
        instance_id = self._create_instance()
        self.compute.run_instance(self.context, instance_id)
        self.assertRaises(exception.Error,
                          self.compute.run_instance,
                          self.context,
                          instance_id)
        self.compute.terminate_instance(self.context, instance_id)

    def test_lock(self):
        """ensure locked instance cannot be changed"""
        instance_id = self._create_instance()
        self.compute.run_instance(self.context, instance_id)

        non_admin_context = context.RequestContext(None, None, False, False)

        # decorator should return False (fail) with locked nonadmin context
        self.compute.lock_instance(self.context, instance_id)
        ret_val = self.compute.reboot_instance(non_admin_context, instance_id)
        self.assertEqual(ret_val, False)

        # decorator should return None (success) with unlocked nonadmin context
        self.compute.unlock_instance(self.context, instance_id)
        ret_val = self.compute.reboot_instance(non_admin_context, instance_id)
        self.assertEqual(ret_val, None)

        self.compute.terminate_instance(self.context, instance_id)

    def test_resize_instance(self):
        """Ensure instance can be migrated/resized"""
        instance_id = self._create_instance()
        context = self.context.elevated()
        self.compute.run_instance(self.context, instance_id)
        db.instance_update(self.context, instance_id, {'host': 'foo'})
        self.compute.prep_resize(context, instance_id)
        migration_ref = db.migration_get_by_instance_and_status(context,
                instance_id, 'pre-migrating')
        self.compute.resize_instance(context, instance_id,
                migration_ref['id'])
        self.compute.terminate_instance(context, instance_id)

    def test_get_by_flavor_id(self):
        type = instance_types.get_by_flavor_id(1)
        self.assertEqual(type, 'm1.tiny')

    def test_resize_same_source_fails(self):
        """Ensure instance fails to migrate when source and destination are
        the same host"""
        instance_id = self._create_instance()
        self.compute.run_instance(self.context, instance_id)
        self.assertRaises(exception.Error, self.compute.prep_resize,
                self.context, instance_id)
        self.compute.terminate_instance(self.context, instance_id)
        type = instance_types.get_by_flavor_id("1")
        self.assertEqual(type, 'm1.tiny')

    def _setup_other_managers(self):
        self.volume_manager = utils.import_object(FLAGS.volume_manager)
        self.network_manager = utils.import_object(FLAGS.network_manager)
        self.compute_driver = utils.import_object(FLAGS.compute_driver)

    def test_pre_live_migration_instance_has_no_fixed_ip(self):
        """Confirm raising exception if instance doesn't have fixed_ip."""
        instance_ref = self._get_dummy_instance()
        c = context.get_admin_context()
        i_id = instance_ref['id']

        dbmock = self.mox.CreateMock(db)
        dbmock.instance_get(c, i_id).AndReturn(instance_ref)
        dbmock.instance_get_fixed_address(c, i_id).AndReturn(None)

        self.compute.db = dbmock
        self.mox.ReplayAll()
        self.assertRaises(exception.NotFound,
                          self.compute.pre_live_migration,
                          c, instance_ref['id'])

    def test_pre_live_migration_instance_has_volume(self):
        """Confirm setup_compute_volume is called when volume is mounted."""
        i_ref = self._get_dummy_instance()
        c = context.get_admin_context()

        self._setup_other_managers()
        dbmock = self.mox.CreateMock(db)
        volmock = self.mox.CreateMock(self.volume_manager)
        netmock = self.mox.CreateMock(self.network_manager)
        drivermock = self.mox.CreateMock(self.compute_driver)

        dbmock.instance_get(c, i_ref['id']).AndReturn(i_ref)
        dbmock.instance_get_fixed_address(c, i_ref['id']).AndReturn('dummy')
        for i in range(len(i_ref['volumes'])):
            vid = i_ref['volumes'][i]['id']
            volmock.setup_compute_volume(c, vid).InAnyOrder('g1')
        netmock.setup_compute_network(c, i_ref['id'])
        drivermock.ensure_filtering_rules_for_instance(i_ref)

        self.compute.db = dbmock
        self.compute.volume_manager = volmock
        self.compute.network_manager = netmock
        self.compute.driver = drivermock

        self.mox.ReplayAll()
        ret = self.compute.pre_live_migration(c, i_ref['id'])
        self.assertEqual(ret, None)

    def test_pre_live_migration_instance_has_no_volume(self):
        """Confirm log meg when instance doesn't mount any volumes."""
        i_ref = self._get_dummy_instance()
        i_ref['volumes'] = []
        c = context.get_admin_context()

        self._setup_other_managers()
        dbmock = self.mox.CreateMock(db)
        netmock = self.mox.CreateMock(self.network_manager)
        drivermock = self.mox.CreateMock(self.compute_driver)

        dbmock.instance_get(c, i_ref['id']).AndReturn(i_ref)
        dbmock.instance_get_fixed_address(c, i_ref['id']).AndReturn('dummy')
        self.mox.StubOutWithMock(compute_manager.LOG, 'info')
        compute_manager.LOG.info(_("%s has no volume."), i_ref['hostname'])
        netmock.setup_compute_network(c, i_ref['id'])
        drivermock.ensure_filtering_rules_for_instance(i_ref)

        self.compute.db = dbmock
        self.compute.network_manager = netmock
        self.compute.driver = drivermock

        self.mox.ReplayAll()
        ret = self.compute.pre_live_migration(c, i_ref['id'])
        self.assertEqual(ret, None)

    def test_pre_live_migration_setup_compute_node_fail(self):
        """Confirm operation setup_compute_network() fails.

        It retries and raise exception when timeout exceeded.

        """

        i_ref = self._get_dummy_instance()
        c = context.get_admin_context()

        self._setup_other_managers()
        dbmock = self.mox.CreateMock(db)
        netmock = self.mox.CreateMock(self.network_manager)
        volmock = self.mox.CreateMock(self.volume_manager)

        dbmock.instance_get(c, i_ref['id']).AndReturn(i_ref)
        dbmock.instance_get_fixed_address(c, i_ref['id']).AndReturn('dummy')
        for i in range(len(i_ref['volumes'])):
            volmock.setup_compute_volume(c, i_ref['volumes'][i]['id'])
        for i in range(FLAGS.live_migration_retry_count):
            netmock.setup_compute_network(c, i_ref['id']).\
                AndRaise(exception.ProcessExecutionError())

        self.compute.db = dbmock
        self.compute.network_manager = netmock
        self.compute.volume_manager = volmock

        self.mox.ReplayAll()
        self.assertRaises(exception.ProcessExecutionError,
                          self.compute.pre_live_migration,
                          c, i_ref['id'])

    def test_live_migration_works_correctly_with_volume(self):
        """Confirm check_for_export to confirm volume health check."""
        i_ref = self._get_dummy_instance()
        c = context.get_admin_context()
        topic = db.queue_get_for(c, FLAGS.compute_topic, i_ref['host'])

        dbmock = self.mox.CreateMock(db)
        dbmock.instance_get(c, i_ref['id']).AndReturn(i_ref)
        self.mox.StubOutWithMock(rpc, 'call')
        rpc.call(c, FLAGS.volume_topic, {"method": "check_for_export",
                                         "args": {'instance_id': i_ref['id']}})
        dbmock.queue_get_for(c, FLAGS.compute_topic, i_ref['host']).\
                             AndReturn(topic)
        rpc.call(c, topic, {"method": "pre_live_migration",
                            "args": {'instance_id': i_ref['id']}})
        self.mox.StubOutWithMock(self.compute.driver, 'live_migration')
        self.compute.driver.live_migration(c, i_ref, i_ref['host'],
                                  self.compute.post_live_migration,
                                  self.compute.recover_live_migration)

        self.compute.db = dbmock
        self.mox.ReplayAll()
        ret = self.compute.live_migration(c, i_ref['id'], i_ref['host'])
        self.assertEqual(ret, None)

    def test_live_migration_dest_raises_exception(self):
        """Confirm exception when pre_live_migration fails."""
        i_ref = self._get_dummy_instance()
        c = context.get_admin_context()
        topic = db.queue_get_for(c, FLAGS.compute_topic, i_ref['host'])

        dbmock = self.mox.CreateMock(db)
        dbmock.instance_get(c, i_ref['id']).AndReturn(i_ref)
        self.mox.StubOutWithMock(rpc, 'call')
        rpc.call(c, FLAGS.volume_topic, {"method": "check_for_export",
                                         "args": {'instance_id': i_ref['id']}})
        dbmock.queue_get_for(c, FLAGS.compute_topic, i_ref['host']).\
                             AndReturn(topic)
        rpc.call(c, topic, {"method": "pre_live_migration",
                            "args": {'instance_id': i_ref['id']}}).\
                            AndRaise(rpc.RemoteError('', '', ''))
        dbmock.instance_update(c, i_ref['id'], {'state_description': 'running',
                                                'state': power_state.RUNNING,
                                                'host': i_ref['host']})
        for v in i_ref['volumes']:
            dbmock.volume_update(c, v['id'], {'status': 'in-use'})

        self.compute.db = dbmock
        self.mox.ReplayAll()
        self.assertRaises(rpc.RemoteError,
                          self.compute.live_migration,
                          c, i_ref['id'], i_ref['host'])

    def test_live_migration_dest_raises_exception_no_volume(self):
        """Same as above test(input pattern is different) """
        i_ref = self._get_dummy_instance()
        i_ref['volumes'] = []
        c = context.get_admin_context()
        topic = db.queue_get_for(c, FLAGS.compute_topic, i_ref['host'])

        dbmock = self.mox.CreateMock(db)
        dbmock.instance_get(c, i_ref['id']).AndReturn(i_ref)
        dbmock.queue_get_for(c, FLAGS.compute_topic, i_ref['host']).\
                             AndReturn(topic)
        self.mox.StubOutWithMock(rpc, 'call')
        rpc.call(c, topic, {"method": "pre_live_migration",
                            "args": {'instance_id': i_ref['id']}}).\
                            AndRaise(rpc.RemoteError('', '', ''))
        dbmock.instance_update(c, i_ref['id'], {'state_description': 'running',
                                                'state': power_state.RUNNING,
                                                'host': i_ref['host']})

        self.compute.db = dbmock
        self.mox.ReplayAll()
        self.assertRaises(rpc.RemoteError,
                          self.compute.live_migration,
                          c, i_ref['id'], i_ref['host'])

    def test_live_migration_works_correctly_no_volume(self):
        """Confirm live_migration() works as expected correctly."""
        i_ref = self._get_dummy_instance()
        i_ref['volumes'] = []
        c = context.get_admin_context()
        topic = db.queue_get_for(c, FLAGS.compute_topic, i_ref['host'])

        dbmock = self.mox.CreateMock(db)
        dbmock.instance_get(c, i_ref['id']).AndReturn(i_ref)
        self.mox.StubOutWithMock(rpc, 'call')
        dbmock.queue_get_for(c, FLAGS.compute_topic, i_ref['host']).\
                             AndReturn(topic)
        rpc.call(c, topic, {"method": "pre_live_migration",
                            "args": {'instance_id': i_ref['id']}})
        self.mox.StubOutWithMock(self.compute.driver, 'live_migration')
        self.compute.driver.live_migration(c, i_ref, i_ref['host'],
                                  self.compute.post_live_migration,
                                  self.compute.recover_live_migration)

        self.compute.db = dbmock
        self.mox.ReplayAll()
        ret = self.compute.live_migration(c, i_ref['id'], i_ref['host'])
        self.assertEqual(ret, None)

    def test_post_live_migration_working_correctly(self):
        """Confirm post_live_migration() works as expected correctly."""
        dest = 'desthost'
        flo_addr = '1.2.1.2'

        # Preparing datas
        c = context.get_admin_context()
        instance_id = self._create_instance()
        i_ref = db.instance_get(c, instance_id)
        db.instance_update(c, i_ref['id'], {'state_description': 'migrating',
                                            'state': power_state.PAUSED})
        v_ref = db.volume_create(c, {'size': 1, 'instance_id': instance_id})
        fix_addr = db.fixed_ip_create(c, {'address': '1.1.1.1',
                                          'instance_id': instance_id})
        fix_ref = db.fixed_ip_get_by_address(c, fix_addr)
        flo_ref = db.floating_ip_create(c, {'address': flo_addr,
                                        'fixed_ip_id': fix_ref['id']})
        # reload is necessary before setting mocks
        i_ref = db.instance_get(c, instance_id)

        # Preparing mocks
        self.mox.StubOutWithMock(self.compute.volume_manager,
                                 'remove_compute_volume')
        for v in i_ref['volumes']:
            self.compute.volume_manager.remove_compute_volume(c, v['id'])
        self.mox.StubOutWithMock(self.compute.driver, 'unfilter_instance')
        self.compute.driver.unfilter_instance(i_ref)

        # executing
        self.mox.ReplayAll()
        ret = self.compute.post_live_migration(c, i_ref, dest)

        # make sure every data is rewritten to dest
        i_ref = db.instance_get(c, i_ref['id'])
        c1 = (i_ref['host'] == dest)
        flo_refs = db.floating_ip_get_all_by_host(c, dest)
        c2 = (len(flo_refs) != 0 and flo_refs[0]['address'] == flo_addr)

        # post operaton
        self.assertTrue(c1 and c2)
        db.instance_destroy(c, instance_id)
        db.volume_destroy(c, v_ref['id'])
        db.floating_ip_destroy(c, flo_addr)<|MERGE_RESOLUTION|>--- conflicted
+++ resolved
@@ -33,14 +33,10 @@
 from nova import utils
 from nova.auth import manager
 from nova.compute import instance_types
-<<<<<<< HEAD
 from nova.compute import manager as compute_manager
 from nova.compute import power_state
 from nova.db.sqlalchemy import models
-
-=======
 from nova.image import local
->>>>>>> 144fa508
 
 LOG = logging.getLogger('nova.tests.compute')
 FLAGS = flags.FLAGS
