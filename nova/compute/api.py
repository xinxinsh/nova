--- conflicted
+++ resolved
@@ -268,11 +268,7 @@
                                "instance_id": instance_id,
                                "request_spec": {
                                         'instance_type': instance_type,
-<<<<<<< HEAD
-                                        'filter_driver':
-=======
                                         'filter':
->>>>>>> 70f4438f
                                             'nova.scheduler.host_filter.'
                                             'InstanceTypeFilter'
                                     },
