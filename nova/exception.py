--- conflicted
+++ resolved
@@ -408,14 +408,13 @@
     message = _("Instance %(instance_id)s has zero fixed ips.")
 
 
-<<<<<<< HEAD
 class FixedIpNotFoundForNetworkHost(FixedIpNotFound):
     message = _("Network host %(host)s has zero fixed ips "
                 "in network %(network_id)s.")
-=======
+
+
 class FixedIpNotFoundForSpecificInstance(FixedIpNotFound):
     message = _("Instance %(instance_id)s doesn't have fixed ip '%(ip)s'.")
->>>>>>> 77db06c9
 
 
 class FixedIpNotFoundForVirtualInterface(FixedIpNotFound):
