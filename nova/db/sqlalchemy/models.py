--- conflicted
+++ resolved
@@ -150,10 +150,6 @@
     report_count = Column(Integer, nullable=False, default=0)
     disabled = Column(Boolean, default=False)
     availability_zone = Column(String(255), default='nova')
-<<<<<<< HEAD
-
-=======
->>>>>>> 3478e904
 
 class Certificate(BASE, NovaBase):
     """Represents a an x509 certificate"""
