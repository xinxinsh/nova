--- conflicted
+++ resolved
@@ -419,9 +419,6 @@
 DEFINE_string('root_helper', 'sudo',
               'Command prefix to use for running commands as root')
 
-<<<<<<< HEAD
-DEFINE_bool('use_ipv6', False, 'use ipv6')
-=======
 DEFINE_bool('use_ipv6', False, 'use ipv6')
 
 DEFINE_bool('monkey_patch', False,
@@ -431,5 +428,4 @@
         ['nova.api.ec2.cloud:nova.notifier.api.notify_decorator',
         'nova.compute.api:nova.notifier.api.notify_decorator'],
         'Module list representing monkey '
-        'patched module and decorator')
->>>>>>> 67a24452
+        'patched module and decorator')