# vim: tabstop=4 shiftwidth=4 softtabstop=4

# Copyright (c) 2010 Citrix Systems, Inc.
# Copyright 2010 OpenStack LLC.
#
#    Licensed under the Apache License, Version 2.0 (the "License"); you may
#    not use this file except in compliance with the License. You may obtain
#    a copy of the License at
#
#         http://www.apache.org/licenses/LICENSE-2.0
#
#    Unless required by applicable law or agreed to in writing, software
#    distributed under the License is distributed on an "AS IS" BASIS, WITHOUT
#    WARRANTIES OR CONDITIONS OF ANY KIND, either express or implied. See the
#    License for the specific language governing permissions and limitations
#    under the License.

"""
Management class for VM-related functions (spawn, reboot, etc).
"""

import base64
import json
import M2Crypto
import os
import pickle
import subprocess
import tempfile
import uuid

from nova import db
from nova import context
from nova import log as logging
from nova import exception
from nova import utils

from nova.auth.manager import AuthManager
from nova.compute import power_state
from nova.virt import driver
from nova.virt.xenapi.network_utils import NetworkHelper
from nova.virt.xenapi.vm_utils import VMHelper
from nova.virt.xenapi.vm_utils import ImageType

XenAPI = None
LOG = logging.getLogger("nova.virt.xenapi.vmops")


class VMOps(object):
    """
    Management class for VM-related tasks
    """
    def __init__(self, session):
        self.XenAPI = session.get_imported_xenapi()
        self._session = session

        VMHelper.XenAPI = self.XenAPI

    def list_instances(self):
        """List VM instances"""
        # TODO(justinsb): Should we just always use the details method?
        #  Seems to be the same number of API calls..
        vm_refs = []
        for vm_ref in self._session.get_xenapi().VM.get_all():
            vm_rec = self._session.get_xenapi().VM.get_record(vm_ref)
            if not vm_rec["is_a_template"] and not vm_rec["is_control_domain"]:
                vm_refs.append(vm_rec["name_label"])
        return vm_refs

<<<<<<< HEAD
    def list_instances_detail(self):
        """List VM instances, returning InstanceInfo objects"""
        instance_infos = []
        for vm_ref in self._session.get_xenapi().VM.get_all():
            vm_rec = self._session.get_xenapi().VM.get_record(vm_ref)
            if not vm_rec["is_a_template"] and not vm_rec["is_control_domain"]:
                name = vm_rec["name_label"]

                # TODO(justinsb): This a roundabout way to map the state
                openstack_format = VMHelper.compile_info(vm_rec)
                state = openstack_format['state']

                instance_info = driver.InstanceInfo(name, state)
                instance_infos.append(instance_info)
        return instance_infos
=======
    def revert_resize(self, instance):
        vm_ref = VMHelper.lookup(self._session, instance.name)
        self._start(instance, vm_ref)

    def finish_resize(self, instance, disk_info):
        vdi_uuid = self.link_disks(instance, disk_info['base_copy'],
                disk_info['cow'])
        vm_ref = self._create_vm(instance, vdi_uuid)
        self.resize_instance(instance, vdi_uuid)
        self._spawn(instance, vm_ref)
>>>>>>> 0759158d

    def _start(self, instance, vm_ref=None):
        """Power on a VM instance"""
        if not vm_ref:
            vm_ref = VMHelper.lookup(self._session, instance.name)
        if vm_ref is None:
            raise exception(_('Attempted to power on non-existent instance'
            ' bad instance id %s') % instance.id)
        LOG.debug(_("Starting instance %s"), instance.name)
        self._session.call_xenapi('VM.start', vm_ref, False, False)

    def _create_disk(self, instance):
        user = AuthManager().get_user(instance.user_id)
        project = AuthManager().get_project(instance.project_id)
        disk_image_type = VMHelper.determine_disk_image_type(instance)
        vdi_uuid = VMHelper.fetch_image(self._session, instance.id,
                instance.image_id, user, project, disk_image_type)
        return vdi_uuid

    def spawn(self, instance, network_info=None):
        vdi_uuid = self._create_disk(instance)
        vm_ref = self._create_vm(instance, vdi_uuid, network_info)
        self._spawn(instance, vm_ref)

    def _create_vm(self, instance, vdi_uuid, network_info=None):
        """Create VM instance"""
        instance_name = instance.name
        vm_ref = VMHelper.lookup(self._session, instance_name)
        if vm_ref is not None:
            raise exception.Duplicate(_('Attempted to create'
                    ' non-unique name %s') % instance_name)

        #ensure enough free memory is available
        if not VMHelper.ensure_free_mem(self._session, instance):
            LOG.exception(_('instance %(instance_name)s: not enough free '
                          'memory') % locals())
            db.instance_set_state(context.get_admin_context(),
                                  instance['id'],
                                  power_state.SHUTDOWN)
            return

        user = AuthManager().get_user(instance.user_id)
        project = AuthManager().get_project(instance.project_id)

        # Are we building from a pre-existing disk?
        vdi_ref = self._session.call_xenapi('VDI.get_by_uuid', vdi_uuid)

        disk_image_type = VMHelper.determine_disk_image_type(instance)

        kernel = None
        if instance.kernel_id:
            kernel = VMHelper.fetch_image(self._session, instance.id,
                instance.kernel_id, user, project, ImageType.KERNEL_RAMDISK)

        ramdisk = None
        if instance.ramdisk_id:
            ramdisk = VMHelper.fetch_image(self._session, instance.id,
                instance.ramdisk_id, user, project, ImageType.KERNEL_RAMDISK)

        use_pv_kernel = VMHelper.determine_is_pv(self._session, instance.id,
            vdi_ref, disk_image_type, instance.os_type)
        vm_ref = VMHelper.create_vm(self._session, instance, kernel, ramdisk,
                                    use_pv_kernel)

        VMHelper.create_vbd(session=self._session, vm_ref=vm_ref,
                vdi_ref=vdi_ref, userdevice=0, bootable=True)

        # TODO(tr3buchet) - check to make sure we have network info, otherwise
        # create it now. This goes away once nova-multi-nic hits.
        if network_info is None:
            network_info = self._get_network_info(instance)
        self.create_vifs(vm_ref, network_info)
        self.inject_network_info(instance, vm_ref, network_info)
        return vm_ref

    def _spawn(self, instance, vm_ref):
        """Spawn a new instance"""
        LOG.debug(_('Starting VM %s...'), vm_ref)
        self._start(instance, vm_ref)
        instance_name = instance.name
        LOG.info(_('Spawning VM %(instance_name)s created %(vm_ref)s.')
                 % locals())

        def _inject_files():
            injected_files = instance.injected_files
            if injected_files:
                # Check if this is a JSON-encoded string and convert if needed.
                if isinstance(injected_files, basestring):
                    try:
                        injected_files = json.loads(injected_files)
                    except ValueError:
                        LOG.exception(
                            _("Invalid value for injected_files: '%s'")
                                % injected_files)
                        injected_files = []
                # Inject any files, if specified
                for path, contents in instance.injected_files:
                    LOG.debug(_("Injecting file path: '%s'") % path)
                    self.inject_file(instance, path, contents)
        # NOTE(armando): Do we really need to do this in virt?
        # NOTE(tr3buchet): not sure but wherever we do it, we need to call
        #                  reset_network afterwards
        timer = utils.LoopingCall(f=None)

        def _wait_for_boot():
            try:
                state = self.get_info(instance_name)['state']
                db.instance_set_state(context.get_admin_context(),
                                      instance['id'], state)
                if state == power_state.RUNNING:
                    LOG.debug(_('Instance %s: booted'), instance_name)
                    timer.stop()
                    _inject_files()
                    return True
            except Exception, exc:
                LOG.warn(exc)
                LOG.exception(_('instance %s: failed to boot'),
                              instance_name)
                db.instance_set_state(context.get_admin_context(),
                                      instance['id'],
                                      power_state.SHUTDOWN)
                timer.stop()
                return False

        timer.f = _wait_for_boot

        # call to reset network to configure network from xenstore
        self.reset_network(instance, vm_ref)

        return timer.start(interval=0.5, now=True)

    def _get_vm_opaque_ref(self, instance_or_vm):
        """Refactored out the common code of many methods that receive either
        a vm name or a vm instance, and want a vm instance in return.
        """
        # if instance_or_vm is a string it must be opaque ref or instance name
        if isinstance(instance_or_vm, basestring):
            obj = None
            try:
                # check for opaque ref
                obj = self._session.get_xenapi().VM.get_record(instance_or_vm)
                return instance_or_vm
            except self.XenAPI.Failure:
                # wasn't an opaque ref, must be an instance name
                instance_name = instance_or_vm

        # if instance_or_vm is an int/long it must be instance id
        elif isinstance(instance_or_vm, (int, long)):
            ctx = context.get_admin_context()
            try:
                instance_obj = db.instance_get(ctx, instance_or_vm)
                instance_name = instance_obj.name
            except exception.NotFound:
                # The unit tests screw this up, as they use an integer for
                # the vm name. I'd fix that up, but that's a matter for
                # another bug report. So for now, just try with the passed
                # value
                instance_name = instance_or_vm

        # otherwise instance_or_vm is an instance object
        else:
            instance_name = instance_or_vm.name
        vm_ref = VMHelper.lookup(self._session, instance_name)
        if vm_ref is None:
            raise exception.NotFound(
                            _('Instance not present %s') % instance_name)
        return vm_ref

    def _acquire_bootlock(self, vm):
        """Prevent an instance from booting"""
        self._session.call_xenapi(
            "VM.set_blocked_operations",
            vm,
            {"start": ""})

    def _release_bootlock(self, vm):
        """Allow an instance to boot"""
        self._session.call_xenapi(
            "VM.remove_from_blocked_operations",
            vm,
            "start")

    def snapshot(self, instance, image_id):
        """Create snapshot from a running VM instance

        :param instance: instance to be snapshotted
        :param image_id: id of image to upload to

        Steps involved in a XenServer snapshot:

        1. XAPI-Snapshot: Snapshotting the instance using XenAPI. This
            creates: Snapshot (Template) VM, Snapshot VBD, Snapshot VDI,
            Snapshot VHD

        2. Wait-for-coalesce: The Snapshot VDI and Instance VDI both point to
            a 'base-copy' VDI.  The base_copy is immutable and may be chained
            with other base_copies.  If chained, the base_copies
            coalesce together, so, we must wait for this coalescing to occur to
            get a stable representation of the data on disk.

        3. Push-to-glance: Once coalesced, we call a plugin on the XenServer
            that will bundle the VHDs together and then push the bundle into
            Glance.
        """
        template_vm_ref = None
        try:
            template_vm_ref, template_vdi_uuids = self._get_snapshot(instance)
            # call plugin to ship snapshot off to glance
            VMHelper.upload_image(
                    self._session, instance, template_vdi_uuids, image_id)
        finally:
            if template_vm_ref:
                self._destroy(instance, template_vm_ref,
                        shutdown=False, destroy_kernel_ramdisk=False)

        logging.debug(_("Finished snapshot and upload for VM %s"), instance)

    def _get_snapshot(self, instance):
        #TODO(sirp): Add quiesce and VSS locking support when Windows support
        # is added

        logging.debug(_("Starting snapshot for VM %s"), instance)
        vm_ref = VMHelper.lookup(self._session, instance.name)

        label = "%s-snapshot" % instance.name
        try:
            template_vm_ref, template_vdi_uuids = VMHelper.create_snapshot(
                self._session, instance.id, vm_ref, label)
            return template_vm_ref, template_vdi_uuids
        except self.XenAPI.Failure, exc:
            logging.error(_("Unable to Snapshot %(vm_ref)s: %(exc)s")
                    % locals())
            return

    def migrate_disk_and_power_off(self, instance, dest):
        """Copies a VHD from one host machine to another

        :param instance: the instance that owns the VHD in question
        :param dest: the destination host machine
        :param disk_type: values are 'primary' or 'cow'
        """
        vm_ref = VMHelper.lookup(self._session, instance.name)

        # The primary VDI becomes the COW after the snapshot, and we can
        # identify it via the VBD. The base copy is the parent_uuid returned
        # from the snapshot creation

        base_copy_uuid = cow_uuid = None
        template_vdi_uuids = template_vm_ref = None
        try:
            # transfer the base copy
            template_vm_ref, template_vdi_uuids = self._get_snapshot(instance)
            base_copy_uuid = template_vdi_uuids['image']
            vdi_ref, vm_vdi_rec = \
                    VMHelper.get_vdi_for_vm_safely(self._session, vm_ref)
            cow_uuid = vm_vdi_rec['uuid']

            params = {'host': dest,
                      'vdi_uuid': base_copy_uuid,
                      'instance_id': instance.id,
                      'sr_path': VMHelper.get_sr_path(self._session)}

            task = self._session.async_call_plugin('migration', 'transfer_vhd',
                    {'params': pickle.dumps(params)})
            self._session.wait_for_task(task, instance.id)

            # Now power down the instance and transfer the COW VHD
            self._shutdown(instance, vm_ref, hard=False)

            params = {'host': dest,
                      'vdi_uuid': cow_uuid,
                      'instance_id': instance.id,
                      'sr_path': VMHelper.get_sr_path(self._session), }

            task = self._session.async_call_plugin('migration', 'transfer_vhd',
                    {'params': pickle.dumps(params)})
            self._session.wait_for_task(task, instance.id)

        finally:
            if template_vm_ref:
                self._destroy(instance, template_vm_ref,
                        shutdown=False, destroy_kernel_ramdisk=False)

        # TODO(mdietz): we could also consider renaming these to something
        # sensible so we don't need to blindly pass around dictionaries
        return {'base_copy': base_copy_uuid, 'cow': cow_uuid}

    def link_disks(self, instance, base_copy_uuid, cow_uuid):
        """Links the base copy VHD to the COW via the XAPI plugin"""
        vm_ref = VMHelper.lookup(self._session, instance.name)
        new_base_copy_uuid = str(uuid.uuid4())
        new_cow_uuid = str(uuid.uuid4())
        params = {'instance_id': instance.id,
                  'old_base_copy_uuid': base_copy_uuid,
                  'old_cow_uuid': cow_uuid,
                  'new_base_copy_uuid': new_base_copy_uuid,
                  'new_cow_uuid': new_cow_uuid,
                  'sr_path': VMHelper.get_sr_path(self._session), }

        task = self._session.async_call_plugin('migration',
                'move_vhds_into_sr', {'params': pickle.dumps(params)})
        self._session.wait_for_task(task, instance.id)

        # Now we rescan the SR so we find the VHDs
        VMHelper.scan_default_sr(self._session)

        return new_cow_uuid

    def resize_instance(self, instance, vdi_uuid):
        """Resize a running instance by changing it's RAM and disk size """
        #TODO(mdietz): this will need to be adjusted for swap later
        #The new disk size must be in bytes

        new_disk_size = str(instance.local_gb * 1024 * 1024 * 1024)
        instance_name = instance.name
        instance_local_gb = instance.local_gb
        LOG.debug(_("Resizing VDI %(vdi_uuid)s for instance %(instance_name)s."
                " Expanding to %(instance_local_gb)d GB") % locals())
        vdi_ref = self._session.call_xenapi('VDI.get_by_uuid', vdi_uuid)
        self._session.call_xenapi('VDI.resize_online', vdi_ref, new_disk_size)
        LOG.debug(_("Resize instance %s complete") % (instance.name))

    def reboot(self, instance):
        """Reboot VM instance"""
        vm_ref = self._get_vm_opaque_ref(instance)
        task = self._session.call_xenapi('Async.VM.clean_reboot', vm_ref)
        self._session.wait_for_task(task, instance.id)

    def set_admin_password(self, instance, new_pass):
        """Set the root/admin password on the VM instance. This is done via
        an agent running on the VM. Communication between nova and the agent
        is done via writing xenstore records. Since communication is done over
        the XenAPI RPC calls, we need to encrypt the password. We're using a
        simple Diffie-Hellman class instead of the more advanced one in
        M2Crypto for compatibility with the agent code.
        """
        # Need to uniquely identify this request.
        transaction_id = str(uuid.uuid4())
        # The simple Diffie-Hellman class is used to manage key exchange.
        dh = SimpleDH()
        args = {'id': transaction_id, 'pub': str(dh.get_public())}
        resp = self._make_agent_call('key_init', instance, '', args)
        if resp is None:
            # No response from the agent
            return
        resp_dict = json.loads(resp)
        # Successful return code from key_init is 'D0'
        if resp_dict['returncode'] != 'D0':
            # There was some sort of error; the message will contain
            # a description of the error.
            raise RuntimeError(resp_dict['message'])
        agent_pub = int(resp_dict['message'])
        dh.compute_shared(agent_pub)
        enc_pass = dh.encrypt(new_pass)
        # Send the encrypted password
        args['enc_pass'] = enc_pass
        resp = self._make_agent_call('password', instance, '', args)
        if resp is None:
            # No response from the agent
            return
        resp_dict = json.loads(resp)
        # Successful return code from password is '0'
        if resp_dict['returncode'] != '0':
            raise RuntimeError(resp_dict['message'])
        return resp_dict['message']

    def inject_file(self, instance, path, contents):
        """Write a file to the VM instance. The path to which it is to be
        written and the contents of the file need to be supplied; both will
        be base64-encoded to prevent errors with non-ASCII characters being
        transmitted. If the agent does not support file injection, or the user
        has disabled it, a NotImplementedError will be raised.
        """
        # Files/paths must be base64-encoded for transmission to agent
        b64_path = base64.b64encode(path)
        b64_contents = base64.b64encode(contents)

        # Need to uniquely identify this request.
        transaction_id = str(uuid.uuid4())
        args = {'id': transaction_id, 'b64_path': b64_path,
                'b64_contents': b64_contents}
        # If the agent doesn't support file injection, a NotImplementedError
        # will be raised with the appropriate message.
        resp = self._make_agent_call('inject_file', instance, '', args)
        resp_dict = json.loads(resp)
        if resp_dict['returncode'] != '0':
            # There was some other sort of error; the message will contain
            # a description of the error.
            raise RuntimeError(resp_dict['message'])
        return resp_dict['message']

    def _shutdown(self, instance, vm_ref, hard=True):
        """Shutdown an instance"""
        state = self.get_info(instance['name'])['state']
        if state == power_state.SHUTDOWN:
            instance_name = instance.name
            LOG.warn(_("VM %(instance_name)s already halted,"
                    "skipping shutdown...") % locals())
            return

        instance_id = instance.id
        LOG.debug(_("Shutting down VM for Instance %(instance_id)s")
                  % locals())
        try:
            task = None
            if hard:
                task = self._session.call_xenapi("Async.VM.hard_shutdown",
                                                 vm_ref)
            else:
                task = self._session.call_xenapi("Async.VM.clean_shutdown",
                                                 vm_ref)
            self._session.wait_for_task(task, instance.id)
        except self.XenAPI.Failure, exc:
            LOG.exception(exc)

    def _destroy_vdis(self, instance, vm_ref):
        """Destroys all VDIs associated with a VM"""
        instance_id = instance.id
        LOG.debug(_("Destroying VDIs for Instance %(instance_id)s")
                  % locals())
        vdi_refs = VMHelper.lookup_vm_vdis(self._session, vm_ref)

        if not vdi_refs:
            return

        for vdi_ref in vdi_refs:
            try:
                task = self._session.call_xenapi('Async.VDI.destroy', vdi_ref)
                self._session.wait_for_task(task, instance.id)
            except self.XenAPI.Failure, exc:
                LOG.exception(exc)

    def _destroy_kernel_ramdisk(self, instance, vm_ref):
        """
        Three situations can occur:

            1. We have neither a ramdisk nor a kernel, in which case we are a
               RAW image and can omit this step

            2. We have one or the other, in which case, we should flag as an
               error

            3. We have both, in which case we safely remove both the kernel
               and the ramdisk.
        """
        instance_id = instance.id
        if not instance.kernel_id and not instance.ramdisk_id:
            # 1. No kernel or ramdisk
            LOG.debug(_("Instance %(instance_id)s using RAW or VHD, "
                        "skipping kernel and ramdisk deletion") % locals())
            return

        if not (instance.kernel_id and instance.ramdisk_id):
            # 2. We only have kernel xor ramdisk
            raise exception.NotFound(
                _("Instance %(instance_id)s has a kernel or ramdisk but not "
                  "both" % locals()))

        # 3. We have both kernel and ramdisk
        (kernel, ramdisk) = VMHelper.lookup_kernel_ramdisk(self._session,
                                                           vm_ref)

        LOG.debug(_("Removing kernel/ramdisk files"))

        args = {'kernel-file': kernel, 'ramdisk-file': ramdisk}
        task = self._session.async_call_plugin(
            'glance', 'remove_kernel_ramdisk', args)
        self._session.wait_for_task(task, instance.id)

        LOG.debug(_("kernel/ramdisk files removed"))

    def _destroy_vm(self, instance, vm_ref):
        """Destroys a VM record"""
        instance_id = instance.id
        try:
            task = self._session.call_xenapi('Async.VM.destroy', vm_ref)
            self._session.wait_for_task(task, instance_id)
        except self.XenAPI.Failure, exc:
            LOG.exception(exc)

        LOG.debug(_("Instance %(instance_id)s VM destroyed") % locals())

    def destroy(self, instance):
        """
        Destroy VM instance

        This is the method exposed by xenapi_conn.destroy(). The rest of the
        destroy_* methods are internal.
        """
        instance_id = instance.id
        LOG.info(_("Destroying VM for Instance %(instance_id)s") % locals())
        vm_ref = VMHelper.lookup(self._session, instance.name)
        return self._destroy(instance, vm_ref, shutdown=True)

    def _destroy(self, instance, vm_ref, shutdown=True,
                 destroy_kernel_ramdisk=True):
        """
        Destroys VM instance by performing:

            1. A shutdown if requested
            2. Destroying associated VDIs
            3. Destroying kernel and ramdisk files (if necessary)
            4. Destroying that actual VM record
        """
        if vm_ref is None:
            LOG.warning(_("VM is not present, skipping destroy..."))
            return

        if shutdown:
            self._shutdown(instance, vm_ref)

        self._destroy_vdis(instance, vm_ref)
        if destroy_kernel_ramdisk:
            self._destroy_kernel_ramdisk(instance, vm_ref)
        self._destroy_vm(instance, vm_ref)

    def _wait_with_callback(self, instance_id, task, callback):
        ret = None
        try:
            ret = self._session.wait_for_task(task, instance_id)
        except self.XenAPI.Failure, exc:
            LOG.exception(exc)
        callback(ret)

    def pause(self, instance, callback):
        """Pause VM instance"""
        vm_ref = self._get_vm_opaque_ref(instance)
        task = self._session.call_xenapi('Async.VM.pause', vm_ref)
        self._wait_with_callback(instance.id, task, callback)

    def unpause(self, instance, callback):
        """Unpause VM instance"""
        vm_ref = self._get_vm_opaque_ref(instance)
        task = self._session.call_xenapi('Async.VM.unpause', vm_ref)
        self._wait_with_callback(instance.id, task, callback)

    def suspend(self, instance, callback):
        """suspend the specified instance"""
        vm_ref = self._get_vm_opaque_ref(instance)
        task = self._session.call_xenapi('Async.VM.suspend', vm_ref)
        self._wait_with_callback(instance.id, task, callback)

    def resume(self, instance, callback):
        """resume the specified instance"""
        vm_ref = self._get_vm_opaque_ref(instance)
        task = self._session.call_xenapi('Async.VM.resume', vm_ref, False,
                                         True)
        self._wait_with_callback(instance.id, task, callback)

    def rescue(self, instance, callback):
        """Rescue the specified instance
            - shutdown the instance VM
            - set 'bootlock' to prevent the instance from starting in rescue
            - spawn a rescue VM (the vm name-label will be instance-N-rescue)

        """
        rescue_vm_ref = VMHelper.lookup(self._session,
                                        instance.name + "-rescue")
        if rescue_vm_ref:
            raise RuntimeError(_(
                "Instance is already in Rescue Mode: %s" % instance.name))

        vm_ref = self._get_vm_opaque_ref(instance)
        self._shutdown(instance, vm_ref)
        self._acquire_bootlock(vm_ref)

        instance._rescue = True
        self.spawn(instance)
        rescue_vm_ref = self._get_vm_opaque_ref(instance)

        vbd_ref = self._session.get_xenapi().VM.get_VBDs(vm_ref)[0]
        vdi_ref = self._session.get_xenapi().VBD.get_record(vbd_ref)["VDI"]
        rescue_vbd_ref = VMHelper.create_vbd(self._session, rescue_vm_ref,
                                             vdi_ref, 1, False)

        self._session.call_xenapi("Async.VBD.plug", rescue_vbd_ref)

    def unrescue(self, instance, callback):
        """Unrescue the specified instance
            - unplug the instance VM's disk from the rescue VM
            - teardown the rescue VM
            - release the bootlock to allow the instance VM to start

        """
        rescue_vm_ref = VMHelper.lookup(self._session,
                                    instance.name + "-rescue")

        if not rescue_vm_ref:
            raise exception.NotFound(_(
                "Instance is not in Rescue Mode: %s" % instance.name))

        original_vm_ref = self._get_vm_opaque_ref(instance)
        vbd_refs = self._session.get_xenapi().VM.get_VBDs(rescue_vm_ref)

        instance._rescue = False

        for vbd_ref in vbd_refs:
            _vbd_ref = self._session.get_xenapi().VBD.get_record(vbd_ref)
            if _vbd_ref["userdevice"] == "1":
                VMHelper.unplug_vbd(self._session, vbd_ref)
                VMHelper.destroy_vbd(self._session, vbd_ref)

        task1 = self._session.call_xenapi("Async.VM.hard_shutdown",
                                          rescue_vm_ref)
        self._session.wait_for_task(task1, instance.id)

        vdi_refs = VMHelper.lookup_vm_vdis(self._session, rescue_vm_ref)
        for vdi_ref in vdi_refs:
            try:
                task = self._session.call_xenapi('Async.VDI.destroy', vdi_ref)
                self._session.wait_for_task(task, instance.id)
            except self.XenAPI.Failure:
                continue

        task2 = self._session.call_xenapi('Async.VM.destroy', rescue_vm_ref)
        self._session.wait_for_task(task2, instance.id)

        self._release_bootlock(original_vm_ref)
        self._start(instance, original_vm_ref)

    def get_info(self, instance):
        """Return data about VM instance"""
        vm_ref = self._get_vm_opaque_ref(instance)
        vm_rec = self._session.get_xenapi().VM.get_record(vm_ref)
        return VMHelper.compile_info(vm_rec)

    def get_diagnostics(self, instance):
        """Return data about VM diagnostics"""
        vm_ref = self._get_vm_opaque_ref(instance)
        vm_rec = self._session.get_xenapi().VM.get_record(vm_ref)
        return VMHelper.compile_diagnostics(self._session, vm_rec)

    def get_console_output(self, instance):
        """Return snapshot of console"""
        # TODO: implement this to fix pylint!
        return 'FAKE CONSOLE OUTPUT of instance'

    def get_ajax_console(self, instance):
        """Return link to instance's ajax console"""
        # TODO: implement this!
        return 'http://fakeajaxconsole/fake_url'

    # TODO(tr3buchet) - remove this function after nova multi-nic
    def _get_network_info(self, instance):
        """creates network info list for instance"""
        admin_context = context.get_admin_context()
        IPs = db.fixed_ip_get_all_by_instance(admin_context,
                                              instance['id'])
        networks = db.network_get_all_by_instance(admin_context,
                                                  instance['id'])
        flavor = db.instance_type_get_by_name(admin_context,
                                              instance['instance_type'])
        network_info = []
        for network in networks:
            network_IPs = [ip for ip in IPs if ip.network_id == network.id]

            def ip_dict(ip):
                return {
                    "ip": ip.address,
                    "netmask": network["netmask"],
                    "enabled": "1"}

            def ip6_dict(ip6):
                return {
                    "ip": utils.to_global_ipv6(network['cidr_v6'],
                                               instance['mac_address']),
                    "netmask": network['netmask_v6'],
                    "gateway": network['gateway_v6'],
                    "enabled": "1"}

            info = {
                'label': network['label'],
                'gateway': network['gateway'],
                'mac': instance.mac_address,
                'rxtx_cap': flavor['rxtx_cap'],
                'dns': [network['dns']],
                'ips': [ip_dict(ip) for ip in network_IPs]}
            if network['cidr_v6']:
                info['ip6s'] = [ip6_dict(ip) for ip in network_IPs]
            network_info.append((network, info))
        return network_info

    def inject_network_info(self, instance, vm_ref, network_info):
        """
        Generate the network info and make calls to place it into the
        xenstore and the xenstore param list
        """
        logging.debug(_("injecting network info to xs for vm: |%s|"), vm_ref)

        # this function raises if vm_ref is not a vm_opaque_ref
        self._session.get_xenapi().VM.get_record(vm_ref)

        for (network, info) in network_info:
            location = 'vm-data/networking/%s' % info['mac'].replace(':', '')
            self.write_to_param_xenstore(vm_ref, {location: info})
            try:
                # TODO(tr3buchet): fix function call after refactor
                #self.write_to_xenstore(vm_ref, location, info)
                self._make_plugin_call('xenstore.py', 'write_record', instance,
                                       location, {'value': json.dumps(info)},
                                       vm_ref)
            except KeyError:
                # catch KeyError for domid if instance isn't running
                pass

    def create_vifs(self, vm_ref, network_info):
        """Creates vifs for an instance"""
        logging.debug(_("creating vif(s) for vm: |%s|"), vm_ref)

        # this function raises if vm_ref is not a vm_opaque_ref
        self._session.get_xenapi().VM.get_record(vm_ref)

        for device, (network, info) in enumerate(network_info):
            mac_address = info['mac']
            bridge = network['bridge']
            rxtx_cap = info.pop('rxtx_cap')
            network_ref = \
                NetworkHelper.find_network_with_bridge(self._session, bridge)

            VMHelper.create_vif(self._session, vm_ref, network_ref,
                                mac_address, device, rxtx_cap)

    def reset_network(self, instance, vm_ref):
        """Creates uuid arg to pass to make_agent_call and calls it."""
        args = {'id': str(uuid.uuid4())}
        # TODO(tr3buchet): fix function call after refactor
        #resp = self._make_agent_call('resetnetwork', instance, '', args)
        resp = self._make_plugin_call('agent', 'resetnetwork', instance, '',
                                                               args, vm_ref)

    def list_from_xenstore(self, vm, path):
        """Runs the xenstore-ls command to get a listing of all records
        from 'path' downward. Returns a dict with the sub-paths as keys,
        and the value stored in those paths as values. If nothing is
        found at that path, returns None.
        """
        ret = self._make_xenstore_call('list_records', vm, path)
        return json.loads(ret)

    def read_from_xenstore(self, vm, path):
        """Returns the value stored in the xenstore record for the given VM
        at the specified location. A XenAPIPlugin.PluginError will be raised
        if any error is encountered in the read process.
        """
        try:
            ret = self._make_xenstore_call('read_record', vm, path,
                    {'ignore_missing_path': 'True'})
        except self.XenAPI.Failure, e:
            return None
        ret = json.loads(ret)
        if ret == "None":
            # Can't marshall None over RPC calls.
            return None
        return ret

    def write_to_xenstore(self, vm, path, value):
        """Writes the passed value to the xenstore record for the given VM
        at the specified location. A XenAPIPlugin.PluginError will be raised
        if any error is encountered in the write process.
        """
        return self._make_xenstore_call('write_record', vm, path,
                {'value': json.dumps(value)})

    def clear_xenstore(self, vm, path):
        """Deletes the VM's xenstore record for the specified path.
        If there is no such record, the request is ignored.
        """
        self._make_xenstore_call('delete_record', vm, path)

    def _make_xenstore_call(self, method, vm, path, addl_args=None):
        """Handles calls to the xenstore xenapi plugin."""
        return self._make_plugin_call('xenstore.py', method=method, vm=vm,
                path=path, addl_args=addl_args)

    def _make_agent_call(self, method, vm, path, addl_args=None):
        """Abstracts out the interaction with the agent xenapi plugin."""
        return self._make_plugin_call('agent', method=method, vm=vm,
                path=path, addl_args=addl_args)

    def _make_plugin_call(self, plugin, method, vm, path, addl_args=None,
                                                          vm_ref=None):
        """Abstracts out the process of calling a method of a xenapi plugin.
        Any errors raised by the plugin will in turn raise a RuntimeError here.
        """
        instance_id = vm.id
        vm_ref = vm_ref or self._get_vm_opaque_ref(vm)
        vm_rec = self._session.get_xenapi().VM.get_record(vm_ref)
        args = {'dom_id': vm_rec['domid'], 'path': path}
        args.update(addl_args or {})
        try:
            task = self._session.async_call_plugin(plugin, method, args)
            ret = self._session.wait_for_task(task, instance_id)
        except self.XenAPI.Failure, e:
            ret = None
            err_trace = e.details[-1]
            err_msg = err_trace.splitlines()[-1]
            strargs = str(args)
            if 'TIMEOUT:' in err_msg:
                LOG.error(_('TIMEOUT: The call to %(method)s timed out. '
                        'VM id=%(instance_id)s; args=%(strargs)s') % locals())
            elif 'NOT IMPLEMENTED:' in err_msg:
                LOG.error(_('NOT IMPLEMENTED: The call to %(method)s is not'
                        ' supported by the agent. VM id=%(instance_id)s;'
                        ' args=%(strargs)s') % locals())
                raise NotImplementedError(err_msg)
            else:
                LOG.error(_('The call to %(method)s returned an error: %(e)s. '
                        'VM id=%(instance_id)s; args=%(strargs)s') % locals())
        return ret

    def add_to_xenstore(self, vm, path, key, value):
        """Adds the passed key/value pair to the xenstore record for
        the given VM at the specified location. A XenAPIPlugin.PluginError
        will be raised if any error is encountered in the write process.
        """
        current = self.read_from_xenstore(vm, path)
        if not current:
            # Nothing at that location
            current = {key: value}
        else:
            current[key] = value
        self.write_to_xenstore(vm, path, current)

    def remove_from_xenstore(self, vm, path, key_or_keys):
        """Takes either a single key or a list of keys and removes
        them from the xenstoreirecord data for the given VM.
        If the key doesn't exist, the request is ignored.
        """
        current = self.list_from_xenstore(vm, path)
        if not current:
            return
        if isinstance(key_or_keys, basestring):
            keys = [key_or_keys]
        else:
            keys = key_or_keys
        keys.sort(lambda x, y: cmp(y.count('/'), x.count('/')))
        for key in keys:
            if path:
                keypath = "%s/%s" % (path, key)
            else:
                keypath = key
            self._make_xenstore_call('delete_record', vm, keypath)

    ########################################################################
    ###### The following methods interact with the xenstore parameter
    ###### record, not the live xenstore. They were created before I
    ###### knew the difference, and are left in here in case they prove
    ###### to be useful. They all have '_param' added to their method
    ###### names to distinguish them. (dabo)
    ########################################################################
    def read_partial_from_param_xenstore(self, instance_or_vm, key_prefix):
        """Returns a dict of all the keys in the xenstore parameter record
        for the given instance that begin with the key_prefix.
        """
        data = self.read_from_param_xenstore(instance_or_vm)
        badkeys = [k for k in data.keys()
                if not k.startswith(key_prefix)]
        for badkey in badkeys:
            del data[badkey]
        return data

    def read_from_param_xenstore(self, instance_or_vm, keys=None):
        """Returns the xenstore parameter record data for the specified VM
        instance as a dict. Accepts an optional key or list of keys; if a
        value for 'keys' is passed, the returned dict is filtered to only
        return the values for those keys.
        """
        vm_ref = self._get_vm_opaque_ref(instance_or_vm)
        data = self._session.call_xenapi_request('VM.get_xenstore_data',
                (vm_ref,))
        ret = {}
        if keys is None:
            keys = data.keys()
        elif isinstance(keys, basestring):
            keys = [keys]
        for key in keys:
            raw = data.get(key)
            if raw:
                ret[key] = json.loads(raw)
            else:
                ret[key] = raw
        return ret

    def add_to_param_xenstore(self, instance_or_vm, key, val):
        """Takes a key/value pair and adds it to the xenstore parameter
        record for the given vm instance. If the key exists in xenstore,
        it is overwritten"""
        vm_ref = self._get_vm_opaque_ref(instance_or_vm)
        self.remove_from_param_xenstore(instance_or_vm, key)
        jsonval = json.dumps(val)
        self._session.call_xenapi_request('VM.add_to_xenstore_data',
                                          (vm_ref, key, jsonval))

    def write_to_param_xenstore(self, instance_or_vm, mapping):
        """Takes a dict and writes each key/value pair to the xenstore
        parameter record for the given vm instance. Any existing data for
        those keys is overwritten.
        """
        for k, v in mapping.iteritems():
            self.add_to_param_xenstore(instance_or_vm, k, v)

    def remove_from_param_xenstore(self, instance_or_vm, key_or_keys):
        """Takes either a single key or a list of keys and removes
        them from the xenstore parameter record data for the given VM.
        If the key doesn't exist, the request is ignored.
        """
        vm_ref = self._get_vm_opaque_ref(instance_or_vm)
        if isinstance(key_or_keys, basestring):
            keys = [key_or_keys]
        else:
            keys = key_or_keys
        for key in keys:
            self._session.call_xenapi_request('VM.remove_from_xenstore_data',
                                              (vm_ref, key))

    def clear_param_xenstore(self, instance_or_vm):
        """Removes all data from the xenstore parameter record for this VM."""
        self.write_to_param_xenstore(instance_or_vm, {})
    ########################################################################


def _runproc(cmd):
    pipe = subprocess.PIPE
    return subprocess.Popen([cmd], shell=True, stdin=pipe, stdout=pipe,
            stderr=pipe, close_fds=True)


class SimpleDH(object):
    """This class wraps all the functionality needed to implement
    basic Diffie-Hellman-Merkle key exchange in Python. It features
    intelligent defaults for the prime and base numbers needed for the
    calculation, while allowing you to supply your own. It requires that
    the openssl binary be installed on the system on which this is run,
    as it uses that to handle the encryption and decryption. If openssl
    is not available, a RuntimeError will be raised.
    """
    def __init__(self, prime=None, base=None, secret=None):
        """You can specify the values for prime and base if you wish;
        otherwise, reasonable default values will be used.
        """
        if prime is None:
            self._prime = 162259276829213363391578010288127
        else:
            self._prime = prime
        if base is None:
            self._base = 5
        else:
            self._base = base
        self._shared = self._public = None

        self._dh = M2Crypto.DH.set_params(
                self.dec_to_mpi(self._prime),
                self.dec_to_mpi(self._base))
        self._dh.gen_key()
        self._public = self.mpi_to_dec(self._dh.pub)

    def get_public(self):
        return self._public

    def compute_shared(self, other):
        self._shared = self.bin_to_dec(
                self._dh.compute_key(self.dec_to_mpi(other)))
        return self._shared

    def mpi_to_dec(self, mpi):
        bn = M2Crypto.m2.mpi_to_bn(mpi)
        hexval = M2Crypto.m2.bn_to_hex(bn)
        dec = int(hexval, 16)
        return dec

    def bin_to_dec(self, binval):
        bn = M2Crypto.m2.bin_to_bn(binval)
        hexval = M2Crypto.m2.bn_to_hex(bn)
        dec = int(hexval, 16)
        return dec

    def dec_to_mpi(self, dec):
        bn = M2Crypto.m2.dec_to_bn('%s' % dec)
        mpi = M2Crypto.m2.bn_to_mpi(bn)
        return mpi

    def _run_ssl(self, text, which):
        base_cmd = ('cat %(tmpfile)s | openssl enc -aes-128-cbc '
                '-a -pass pass:%(shared)s -nosalt %(dec_flag)s')
        if which.lower()[0] == 'd':
            dec_flag = ' -d'
        else:
            dec_flag = ''
        fd, tmpfile = tempfile.mkstemp()
        os.close(fd)
        file(tmpfile, 'w').write(text)
        shared = self._shared
        cmd = base_cmd % locals()
        proc = _runproc(cmd)
        proc.wait()
        err = proc.stderr.read()
        if err:
            raise RuntimeError(_('OpenSSL error: %s') % err)
        return proc.stdout.read()

    def encrypt(self, text):
        return self._run_ssl(text, 'enc')

    def decrypt(self, text):
        return self._run_ssl(text, 'dec')<|MERGE_RESOLUTION|>--- conflicted
+++ resolved
@@ -66,7 +66,6 @@
                 vm_refs.append(vm_rec["name_label"])
         return vm_refs
 
-<<<<<<< HEAD
     def list_instances_detail(self):
         """List VM instances, returning InstanceInfo objects"""
         instance_infos = []
@@ -82,7 +81,7 @@
                 instance_info = driver.InstanceInfo(name, state)
                 instance_infos.append(instance_info)
         return instance_infos
-=======
+
     def revert_resize(self, instance):
         vm_ref = VMHelper.lookup(self._session, instance.name)
         self._start(instance, vm_ref)
@@ -93,7 +92,6 @@
         vm_ref = self._create_vm(instance, vdi_uuid)
         self.resize_instance(instance, vdi_uuid)
         self._spawn(instance, vm_ref)
->>>>>>> 0759158d
 
     def _start(self, instance, vm_ref=None):
         """Power on a VM instance"""
